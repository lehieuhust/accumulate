--- conflicted
+++ resolved
@@ -40,11 +40,7 @@
 
 func (ic *ADI) MarshalBinary() ([]byte, error) {
 	var buffer bytes.Buffer
-<<<<<<< HEAD
-	buffer.Write(common.Uint64Bytes(types.TxTypeIdentityCreate.AsUint64()))
-=======
 	buffer.Write(common.Uint64Bytes(uint64(types.TxTypeIdentityCreate)))
->>>>>>> c5bdf06f
 
 	idn, err := ic.URL.MarshalBinary()
 	if err != nil {
@@ -64,11 +60,7 @@
 		}
 	}()
 	txType, data := common.BytesUint64(data)
-<<<<<<< HEAD
-	if txType != uint64(types.TxTypeIdentityCreate) {
-=======
 	if txType != types.TxTypeIdentityCreate.AsUint64() {
->>>>>>> c5bdf06f
 		return fmt.Errorf("unable to unmarshal ADI, expecting identity type")
 	}
 	err = ic.URL.UnmarshalBinary(data)
