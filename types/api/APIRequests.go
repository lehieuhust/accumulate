package api

import (
	"encoding/json"

	"github.com/AccumulateNetwork/accumulated/types"
)

// API Request Support Structure

// Signer holds the ADI and public key to use to verify the transaction
type Signer struct {
	PublicKey types.Bytes32 `json:"publicKey" form:"publicKey" query:"publicKey" validate:"required"`
	Nonce     uint64        `json:"nonce" form:"nonce" query:"nonce" validate:"required"`
}

// APIRequestRaw will leave the data payload intact which is required for signature verification
type APIRequestRaw struct {
	Wait bool             `json:"wait" form:"wait" query:"wait"`
	Tx   *APIRequestRawTx `json:"tx" form:"tx" query:"tx" validate:"required"`
}

// APIRequestRawTx is used to maintain the integrety of the Data field when it is read in
// The data field is used to verify the signature.  The transaction ledger is the
// concatenation of ( sha256(Signer.URL) | Data | Timestamp ).  The txid is the sha256(ledger)
// and the signature is ed25519( ledger )
type APIRequestRawTx struct {
	Sponsor types.String       `json:"sponsor" form:"sponsor" query:"sponsor" validate:"required"`
	Data    *json.RawMessage   `json:"data" form:"data" query:"data" validate:"required"`
	Signer  *Signer            `json:"signer" form:"signer" query:"signer" validate:"required"`
	Sig     types.Bytes64      `json:"sig" form:"sig" query:"sig" validate:"required"`
	KeyPage *APIRequestKeyPage `json:"keyPage" form:"keyPage" query:"keyPage" validate:"required"`
}

// APIRequestKeyPage specifies the key page used to sign the transaction. The
// index is the index of the key page within its key book. The height is the
// height of the key page chain.
type APIRequestKeyPage struct {
	Height uint64 `json:"height" form:"height" query:"height" validate:"required"`
	Index  uint64 `json:"index" form:"index" query:"index"`
}

// APIRequestURL is used to unmarshal URL param into API methods, that retrieves data by URL
type APIRequestURL struct {
	URL  types.String `json:"url" form:"url" query:"url" validate:"required"`
	Wait bool         `json:"wait" form:"wait" query:"wait"`
}

// APIRequestURLPagination is APIRequestURL with pagination params
type APIRequestURLPagination struct {
	APIRequestURL
	Start int64 `json:"start" validate:"number,gte=0"`
	Limit int64 `json:"limit" validate:"number,gte=0"`
}

// APIDataResponse is used in "get" API method response
type APIDataResponse struct {
<<<<<<< HEAD
	Type types.String     `json:"type" form:"type" query:"type" validate:"oneof:adi,token,tokenAccount,tokenTx,sigSpec,sigSpecGroup,assignSigSpec,addCredits"`
	Data *json.RawMessage `json:"data" form:"data" query:"data"`
}

// APIDataResponsePagination is APIDataResponse with pagination data
type APIDataResponsePagination struct {
	APIDataResponse
	Start int64 `json:"start"`
	Limit int64 `json:"limit"`
	Total int64 `json:"total"`
}

// Metrics is used in "metrics" API method response
type MetricsResponse struct {
	TPS int64 `json:"tps" form:"tps" query:"tps"`
=======
	Type    types.String       `json:"type" form:"type" query:"type" validate:"oneof:adi,token,tokenAccount,tokenTx,sigSpec,sigSpecGroup,assignSigSpec,addCredits"`
	Data    *json.RawMessage   `json:"data" form:"data" query:"data"`
	Sponsor types.String       `json:"sponsor" form:"sponsor" query:"sponsor" validate:"required"`
	KeyPage *APIRequestKeyPage `json:"keyPage" form:"keyPage" query:"keyPage" validate:"required"`
	//the following are optional available only if pending chain has not been purged
	Signer *Signer          `json:"signer,omitempty" form:"signer" query:"signer" validate:"optional"`
	Sig    *types.Bytes64   `json:"sig,omitempty" form:"sig" query:"sig" validate:"optional"`
	Status *json.RawMessage `json:"status,omitempty" form:"status" query:"status" validate:"optional"`
>>>>>>> 62eb2efa
}<|MERGE_RESOLUTION|>--- conflicted
+++ resolved
@@ -55,9 +55,14 @@
 
 // APIDataResponse is used in "get" API method response
 type APIDataResponse struct {
-<<<<<<< HEAD
-	Type types.String     `json:"type" form:"type" query:"type" validate:"oneof:adi,token,tokenAccount,tokenTx,sigSpec,sigSpecGroup,assignSigSpec,addCredits"`
-	Data *json.RawMessage `json:"data" form:"data" query:"data"`
+	Type    types.String       `json:"type" form:"type" query:"type" validate:"oneof:adi,token,tokenAccount,tokenTx,sigSpec,sigSpecGroup,assignSigSpec,addCredits"`
+	Data    *json.RawMessage   `json:"data" form:"data" query:"data"`
+	Sponsor types.String       `json:"sponsor" form:"sponsor" query:"sponsor" validate:"required"`
+	KeyPage *APIRequestKeyPage `json:"keyPage" form:"keyPage" query:"keyPage" validate:"required"`
+	//the following are optional available only if pending chain has not been purged
+	Signer *Signer          `json:"signer,omitempty" form:"signer" query:"signer" validate:"optional"`
+	Sig    *types.Bytes64   `json:"sig,omitempty" form:"sig" query:"sig" validate:"optional"`
+	Status *json.RawMessage `json:"status,omitempty" form:"status" query:"status" validate:"optional"`
 }
 
 // APIDataResponsePagination is APIDataResponse with pagination data
@@ -71,14 +76,4 @@
 // Metrics is used in "metrics" API method response
 type MetricsResponse struct {
 	TPS int64 `json:"tps" form:"tps" query:"tps"`
-=======
-	Type    types.String       `json:"type" form:"type" query:"type" validate:"oneof:adi,token,tokenAccount,tokenTx,sigSpec,sigSpecGroup,assignSigSpec,addCredits"`
-	Data    *json.RawMessage   `json:"data" form:"data" query:"data"`
-	Sponsor types.String       `json:"sponsor" form:"sponsor" query:"sponsor" validate:"required"`
-	KeyPage *APIRequestKeyPage `json:"keyPage" form:"keyPage" query:"keyPage" validate:"required"`
-	//the following are optional available only if pending chain has not been purged
-	Signer *Signer          `json:"signer,omitempty" form:"signer" query:"signer" validate:"optional"`
-	Sig    *types.Bytes64   `json:"sig,omitempty" form:"sig" query:"sig" validate:"optional"`
-	Status *json.RawMessage `json:"status,omitempty" form:"status" query:"status" validate:"optional"`
->>>>>>> 62eb2efa
 }