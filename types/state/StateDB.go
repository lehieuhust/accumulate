package state

import (
	"bytes"
	"crypto/sha256"
	"encoding/binary"
	"errors"
	"fmt"
	"sort"
	"sync"
	"time"

	"github.com/AccumulateNetwork/accumulated/smt/common"
	"github.com/AccumulateNetwork/accumulated/smt/managed"
	"github.com/AccumulateNetwork/accumulated/smt/pmt"
	"github.com/AccumulateNetwork/accumulated/smt/storage"
	"github.com/AccumulateNetwork/accumulated/smt/storage/database"
	"github.com/AccumulateNetwork/accumulated/types"
	"github.com/tendermint/tendermint/libs/log"
)

var blockIndexKey = sha256.Sum256([]byte("BlockIndex"))

type transactionStateInfo struct {
	Object  *Object
	ChainId types.Bytes
	TxId    types.Bytes
}

type transactionLists struct {
	validatedTx []*transactionStateInfo //list of validated transaction chain state objects for block
	pendingTx   []*transactionStateInfo //list of pending transaction chain state objects for block
	synthTxMap  map[types.Bytes32]*[]transactionStateInfo
}

// reset will (re)initialize the transaction lists, this should be done on startup and at the end of each block
func (t *transactionLists) reset() {
	t.pendingTx = nil
	t.validatedTx = nil
	t.synthTxMap = make(map[types.Bytes32]*[]transactionStateInfo)
}

type bucket string

const (
	bucketEntry         = bucket("StateEntries")
	bucketTx            = bucket("Transactions")
	bucketMainToPending = bucket("MainToPending") //main TXID to PendingTXID
	bucketPendingTx     = bucket("PendingTx")     //Store pending transaction
	bucketStagedSynthTx = bucket("StagedSynthTx") //store the staged synthetic transactions
	bucketTxToSynthTx   = bucket("TxToSynthTx")   //TXID to synthetic TXID

	markPower = int64(8)
)

//bucket SynthTx stores a list of synth tx's derived from a tx

func (b bucket) AsString() string {
	return string(b)
}

type blockUpdates struct {
	bucket    bucket
	txId      []*types.Bytes32
	stateData *Object //the latest chain state object modified from a tx
}

// StateDB the state DB will only retrieve information out of the database.  To store stuff use PersistentStateDB instead
type StateDB struct {
	db           *database.Manager
	mm           *managed.MerkleManager
	debug        bool
	bpt          *pmt.Manager //pbt is the global patricia trie for the application
	blockIndex   int64        //Index of the current block
	TimeBucket   float64
	mutex        sync.Mutex
	updates      map[types.Bytes32]*blockUpdates
	transactions transactionLists
	sync         sync.WaitGroup
	logger       log.Logger
}

func (s *StateDB) SetLogger(logger log.Logger) {
	if logger != nil {
		logger = logger.With("module", "db")
	}
	s.logger = logger
}

func (s *StateDB) logInfo(msg string, keyVals ...interface{}) {
	if s.logger != nil {
		s.logger.Info(msg, keyVals...)
	}
}

func (s *StateDB) init(debug bool) (err error) {

	s.debug = debug
	s.updates = make(map[types.Bytes32]*blockUpdates)
	s.transactions.reset()

	s.bpt = pmt.NewBPTManager(s.db)
	managed.NewMerkleManager(s.db, markPower)

	ent, err := s.GetPersistentEntry(blockIndexKey[:], false)
	if err == nil {
		s.blockIndex, _ = common.BytesInt64(ent.Entry)
	} else if !errors.Is(err, storage.ErrNotFound) {
		return err
	}

	return nil
}

// Open database to manage the smt and chain states
func (s *StateDB) Open(dbFilename string, useMemDB bool, debug bool) (err error) {
	dbType := "badger"
	if useMemDB {
		dbType = "memory"
	}

	s.db, err = database.NewDBManager(dbType, dbFilename)
	if err != nil {
		return err
	}

	s.mm, err = managed.NewMerkleManager(s.db, markPower)
	if err != nil {
		return err
	}

	return s.init(debug)
}

func (s *StateDB) Load(db storage.KeyValueDB, debug bool) (err error) {
	s.db = new(database.Manager)
	s.db.InitWithDB(db)
	s.mm, err = managed.NewMerkleManager(s.db, markPower)
	if err != nil {
		return err
	}
	return s.init(debug)
}

func (s *StateDB) GetDB() *database.Manager {
	return s.db
}

func (s *StateDB) Sync() {
	s.sync.Wait()
}

//GetTxRange get the transaction id's in a given range
func (s *StateDB) GetTxRange(chainId *types.Bytes32, start int64, end int64) (hashes []types.Bytes32, err error) {
	s.mutex.Lock()
	h, err := s.mm.GetRange(chainId[:], start, end)
	s.mutex.Unlock()
	if err != nil {
		return nil, err
	}
	for i := range h {
		hashes = append(hashes, types.Bytes32(h[i]))
	}
	return hashes, nil
}

//GetTx get the transaction by transaction ID
func (s *StateDB) GetTx(txId []byte) (tx []byte, err error) {
	tx, err = s.db.Key(bucketTx.AsString(), txId).Get()
	if err != nil {
		return nil, err
	}

	return tx, nil
}

//GetPendingTx get the pending transactions by primary transaction ID
func (s *StateDB) GetPendingTx(txId []byte) (pendingTx []byte, err error) {

	pendingTxId, e := s.db.Key(bucketMainToPending.AsString(), txId).Get()
	if e != nil {
		return nil, err
	}
	pendingTx, err = s.db.Key(bucketPendingTx.AsString(), pendingTxId).Get()
	if err != nil {
		return nil, err
	}

	return pendingTx, nil
}

// GetSyntheticTxIds get the transaction id list by the transaction ID that spawned the synthetic transactions
func (s *StateDB) GetSyntheticTxIds(txId []byte) (syntheticTxIds []byte, err error) {

	syntheticTxIds, err = s.db.Key(bucketTxToSynthTx.AsString(), txId).Get()
	if err != nil {
		//this is not a significant error. Synthetic transactions don't usually have other synth tx's.
		//TODO: Fixme, this isn't an error
<<<<<<< HEAD
		//return pendingTxId, nil, nil, err
=======
		return nil, err
>>>>>>> 1eb934fe
	}

	return syntheticTxIds, nil
}

//AddSynthTx add the synthetic transaction which is mapped to the parent transaction
func (s *StateDB) AddSynthTx(parentTxId types.Bytes, synthTxId types.Bytes, synthTxObject *Object) {
	s.logInfo("AddSynthTx", "txid", synthTxId.AsBytes32(), "entry", synthTxObject.Entry)
	var val *[]transactionStateInfo
	var ok bool

	parentHash := parentTxId.AsBytes32()
	if val, ok = s.transactions.synthTxMap[parentHash]; !ok {
		val = new([]transactionStateInfo)
		s.transactions.synthTxMap[parentHash] = val
	}
	*val = append(*val, transactionStateInfo{synthTxObject, nil, synthTxId})
}

// AddTransaction queues (pending) transaction signatures and (optionally) an
// accepted transaction for storage to their respective chains.
func (s *StateDB) AddTransaction(chainId *types.Bytes32, txId types.Bytes, txPending, txAccepted *Object) error {
	s.logInfo("AddTransaction", "chainId", chainId, "txid", txId.AsBytes32(), "pending", txPending.Entry, "accepted", txAccepted.Entry)

	chainType, _ := binary.Uvarint(txPending.Entry)
	if types.ChainType(chainType) != types.ChainTypePendingTransaction {
		return fmt.Errorf("expecting pending transaction chain type of %s, but received %s",
			types.ChainTypePendingTransaction.Name(), types.TxType(chainType).Name())
	}

	if txAccepted != nil {
		chainType, _ = binary.Uvarint(txAccepted.Entry)
		if types.ChainType(chainType) != types.ChainTypeTransaction {
			return fmt.Errorf("expecting pending transaction chain type of %s, but received %s",
				types.ChainTypeTransaction.Name(), types.ChainType(chainType).Name())
		}
	}

	//append the list of pending Tx's, txId's, and validated Tx's.
	s.mutex.Lock()
	defer s.mutex.Unlock()

	tsi := transactionStateInfo{txPending, chainId.Bytes(), txId}
	s.transactions.pendingTx = append(s.transactions.pendingTx, &tsi)

	if txAccepted != nil {
		tsi := transactionStateInfo{txAccepted, chainId.Bytes(), txId}
		s.transactions.validatedTx = append(s.transactions.validatedTx, &tsi)
	}
	return nil
}

//GetPersistentEntry will pull the data from the database for the StateEntries bucket.
func (s *StateDB) GetPersistentEntry(chainId []byte, verify bool) (*Object, error) {
	_ = verify
	s.Sync()

	if s.db == nil {
		return nil, fmt.Errorf("database has not been initialized")
	}

	data, err := s.db.Key("StateEntries", chainId).Get()
	if errors.Is(err, storage.ErrNotFound) {
		return nil, fmt.Errorf("%w: no state defined for %X", storage.ErrNotFound, chainId)
	}
	if err != nil {
		return nil, fmt.Errorf("failed to get state entry %X: %v", chainId, err)
	}

	ret := &Object{}
	err = ret.UnmarshalBinary(data)
	if err != nil {
		return nil, fmt.Errorf("failed to unmarshal state for %x", chainId)
	}
	//if verify {
	//todo: generate and verify data to make sure the state matches what is in the patricia trie
	//}
	return ret, nil
}

// GetTransaction loads the state of the given transaction.
func (s *StateDB) GetTransaction(txid []byte) (*Object, error) {
	s.Sync()

	if s.db == nil {
		return nil, fmt.Errorf("database has not been initialized")
	}

	data, err := s.db.Key(bucketTx.AsString(), txid).Get()
	if errors.Is(err, storage.ErrNotFound) {
		return nil, fmt.Errorf("%w: no transaction defined for %X", storage.ErrNotFound, txid)
	}
	if err != nil {
		return nil, fmt.Errorf("failed to get transaction %X: %v", txid, err)
	}

	ret := &Object{}
	err = ret.UnmarshalBinary(data)
	if err != nil {
		return nil, fmt.Errorf("failed to unmarshal state for %x", txid)
	}

	return ret, nil
}

// GetCurrentEntry retrieves the current state object from the database based upon chainId.  Current state either comes
// from a previously saves state for the current block, or it is from the database
func (s *StateDB) GetCurrentEntry(chainId []byte) (*Object, error) {
	if chainId == nil {
		return nil, fmt.Errorf("chain id is invalid, thus unable to retrieve current entry")
	}
	var ret *Object
	var err error
	var key types.Bytes32

	copy(key[:32], chainId[:32])

	s.mutex.Lock()
	currentState := s.updates[key]
	s.mutex.Unlock()
	if currentState != nil {
		ret = currentState.stateData
	} else {
		currentState := blockUpdates{}
		currentState.bucket = bucketEntry
		//pull current state entry from the database.
		currentState.stateData, err = s.GetPersistentEntry(chainId, false)
		if err != nil {
			return nil, err
		}
		//if we have valid data, store off the state
		ret = currentState.stateData
	}

	return ret, nil
}

// AddStateEntry append the entry to the chain, the subChainId is if the chain upon which
// the transaction is against touches another chain. One example would be an account type chain
// may change the state of the sigspecgroup chain (i.e. a sub/secondary chain) based on the effect
// of a transaction.  The entry is the state object associated with
func (s *StateDB) AddStateEntry(chainId *types.Bytes32, txHash *types.Bytes32, object *Object) {
	s.logInfo("AddStateEntry", "chainId", chainId, "txHash", txHash, "entry", object.Entry)
	begin := time.Now()

	s.TimeBucket = s.TimeBucket + float64(time.Since(begin))*float64(time.Nanosecond)*1e-9

	s.mutex.Lock()
	updates := s.updates[*chainId]
	s.mutex.Unlock()

	if updates == nil {
		updates = new(blockUpdates)
		s.updates[*chainId] = updates
	}

	updates.txId = append(updates.txId, txHash)
	updates.stateData = object
}

func (s *StateDB) writeTxs(mutex *sync.Mutex, group *sync.WaitGroup) error {
	defer group.Done()
	//record transactions
	for _, tx := range s.transactions.validatedTx {
		data, _ := tx.Object.MarshalBinary()
		//store the transaction

		txHash := tx.TxId.AsBytes32()
		if synthTxInfos, ok := s.transactions.synthTxMap[txHash]; ok {
			var synthData []byte
			for _, synthTxInfo := range *synthTxInfos {
				synthData = append(synthData, synthTxInfo.TxId...)
				synthTxData, err := synthTxInfo.Object.MarshalBinary()
				if err != nil {
					return err
				}

				s.db.Key(bucketStagedSynthTx.AsString(), "", synthTxInfo.TxId).PutBatch(synthTxData)

				//store the hash of th synthObject in the bpt, will be removed after synth tx is processed
				s.bpt.Bpt.Insert(synthTxInfo.TxId.AsBytes32(), sha256.Sum256(synthTxData))
			}
			//store a list of txid to list of synth txid's
			s.db.Key(bucketTxToSynthTx.AsString(), tx.TxId).PutBatch(synthData)
		}

		mutex.Lock()
		//store the transaction in the transaction bucket by txid
		s.db.Key(bucketTx.AsString(), tx.TxId).PutBatch(data)
		//insert the hash of the tx object in the BPT
		s.bpt.Bpt.Insert(txHash, sha256.Sum256(data))
		mutex.Unlock()
	}

	// record pending transactions
	for _, tx := range s.transactions.pendingTx {
		//marshal the pending transaction state
		data, _ := tx.Object.MarshalBinary()
		//hash it and add to the merkle state for the pending chain
		pendingHash := sha256.Sum256(data)

		mutex.Lock()
		//Store the mapping of the Transaction hash to the pending transaction hash which can be used for
		// validation so we can find the pending transaction
		s.db.Key("MainToPending", tx.TxId).PutBatch(pendingHash[:])

		//store the pending transaction by the pending tx hash
		s.db.Key(bucketPendingTx.AsString(), pendingHash[:]).PutBatch(data)
		mutex.Unlock()
	}

	//clear out the transactions after they have been processed
	s.transactions.validatedTx = nil
	s.transactions.pendingTx = nil
	s.transactions.synthTxMap = make(map[types.Bytes32]*[]transactionStateInfo)
	return nil
}

func (s *StateDB) writeChainState(group *sync.WaitGroup, mutex *sync.Mutex, mm *managed.MerkleManager, chainId types.Bytes32) {
	defer group.Done()

	// We get ChainState objects here, instead. And THAT will hold
	//       the MerkleStateManager for the chain.
	//mutex.Lock()
	currentState := s.updates[chainId]
	//mutex.Unlock()

	if currentState == nil {
		panic(fmt.Sprintf("Chain state is nil meaning no updates were stored on chain %X for the block. Should not get here!", chainId[:]))
	}

	//add all the transaction states that occurred during this block for this chain (in order of appearance)
	for _, tx := range currentState.txId {
		//store the txHash for the chains, they will be mapped back to the above recorded tx's
		mm.AddHash(managed.Hash(*tx))
	}

	if currentState.stateData != nil {
		//store the MD root for the state
		mdRoot := mm.MS.GetMDRoot()
		if mdRoot == nil {
			//shouldn't get here, but will reject if I do
			panic(fmt.Sprintf("shouldn't get here on writeState() on chain id %X obtaining merkle state", chainId))
		}

		//store the state of the main chain in the state object
		currentState.stateData.MDRoot = types.Bytes32(*mdRoot)

		//now store the state object
		chainStateObject, err := currentState.stateData.MarshalBinary()
		if err != nil {
			panic("failed to marshal binary for state data")
		}

		mutex.Lock()
		s.GetDB().Key(bucketEntry.AsString(), chainId.Bytes()).PutBatch(chainStateObject)
		// The bpt stores the hash of the ChainState object hash.
		s.bpt.Bpt.Insert(chainId, sha256.Sum256(chainStateObject))
		mutex.Unlock()
	}
	//TODO: figure out how to do this with new way state is derived
	//if len(currentState.pendingTx) != 0 {
	//	mdRoot := v.PendingChain.MS.GetMDRoot()
	//	if mdRoot == nil {
	//		//shouldn't get here, but will reject if I do
	//		panic(fmt.Sprintf("shouldn't get here on writeState() on chain id %X obtaining merkle state", chainId))
	//	}
	//	//todo:  Determine how we purge pending tx's after 2 weeks.
	//	s.bpt.Bpt.Insert(chainId, *mdRoot)
	//}
}

func (s *StateDB) writeBatches() {
	defer s.sync.Done()
	s.db.EndBatch()
	s.bpt.DBManager.EndBatch()
}

func (s *StateDB) BlockIndex() int64 {
	return s.blockIndex
}

// WriteStates will push the data to the database and update the patricia trie
func (s *StateDB) WriteStates(blockHeight int64) ([]byte, int, error) {
	//build a list of keys from the map
	currentStateCount := len(s.updates)
	if currentStateCount == 0 {
		//only attempt to record the block if we have any data.
		return s.bpt.Bpt.Root.Hash[:], 0, nil
	}

	s.blockIndex = blockHeight
	// TODO MainIndex and PendingIndex?
	s.AddStateEntry((*types.Bytes32)(&blockIndexKey), new(types.Bytes32), &Object{Entry: common.Int64Bytes(blockHeight)})

	group := new(sync.WaitGroup)
	group.Add(1)
	group.Add(len(s.updates))

	mutex := new(sync.Mutex)
	//to try the multi-threading add "go" in front of the next line
	err := s.writeTxs(mutex, group)
	if err != nil {
		return s.bpt.Bpt.Root.Hash[:], 0, nil
	}

	// Create an ordered list of chain IDs that need updating. The iteration
	// order of maps in Go is random. Randomly ordering database writes is bad,
	// because that leads to consensus errors between nodes, since each node
	// will have a different random order. So we need updates to have some
	// consistent order, regardless of what it is.
	updateOrder := make([]types.Bytes32, 0, len(s.updates))
	for id := range s.updates {
		updateOrder = append(updateOrder, id)
	}
	sort.Slice(updateOrder, func(i, j int) bool {
		return bytes.Compare(updateOrder[i][:], updateOrder[j][:]) < 0
	})

	for _, chainId := range updateOrder {
		s.mm.SetChainID(chainId[:])
		s.writeChainState(group, mutex, s.mm, chainId)

		//TODO: figure out how to do this with new way state is derived
		//if len(currentState.pendingTx) != 0 {
		//	mdRoot := v.PendingChain.MS.GetMDRoot()
		//	if mdRoot == nil {
		//		//shouldn't get here, but will reject if I do
		//		panic(fmt.Sprintf("shouldn't get here on writeState() on chain id %X obtaining merkle state", chainId))
		//	}
		//	//todo:  Determine how we purge pending tx's after 2 weeks.
		//	s.bpt.Bpt.Insert(chainId, *mdRoot)
		//}
	}
	group.Wait()

	s.bpt.Bpt.Update()

	//reset out block update buffer to get ready for the next round
	s.sync.Add(1)
	//to enable threaded batch writes, put go in front of next line.
	s.writeBatches()

	s.updates = make(map[types.Bytes32]*blockUpdates)

	//return the state of the BPT for the state of the block
	rh := types.Bytes(s.RootHash()).AsBytes32()
	s.logInfo("WriteStates", "height", blockHeight, "hash", &rh)
	return s.RootHash(), currentStateCount, nil
}

func (s *StateDB) RootHash() []byte {
	h := s.bpt.Bpt.Root.Hash // Make a copy
	return h[:]              // Return a reference to the copy
}

func (s *StateDB) EnsureRootHash() []byte {
	s.bpt.Bpt.EnsureRootHash()
	return s.RootHash()
}<|MERGE_RESOLUTION|>--- conflicted
+++ resolved
@@ -196,11 +196,7 @@
 	if err != nil {
 		//this is not a significant error. Synthetic transactions don't usually have other synth tx's.
 		//TODO: Fixme, this isn't an error
-<<<<<<< HEAD
-		//return pendingTxId, nil, nil, err
-=======
 		return nil, err
->>>>>>> 1eb934fe
 	}
 
 	return syntheticTxIds, nil
