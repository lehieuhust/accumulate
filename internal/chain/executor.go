--- conflicted
+++ resolved
@@ -14,11 +14,7 @@
 	"github.com/AccumulateNetwork/accumulated/internal/abci"
 	accapi "github.com/AccumulateNetwork/accumulated/internal/api"
 	"github.com/AccumulateNetwork/accumulated/protocol"
-<<<<<<< HEAD
-=======
-	"github.com/AccumulateNetwork/accumulated/smt/common"
 	"github.com/AccumulateNetwork/accumulated/smt/storage"
->>>>>>> e801c865
 	"github.com/AccumulateNetwork/accumulated/types"
 	"github.com/AccumulateNetwork/accumulated/types/api/transactions"
 	"github.com/AccumulateNetwork/accumulated/types/state"
@@ -64,21 +60,16 @@
 
 func (m *Executor) queryByChainId(chainId []byte) ([]byte, error) {
 
-<<<<<<< HEAD
-	chainState, err := m.db.GetCurrentEntry(chainId)
-=======
-	// Look for a state entry
-	obj, err := m.db.GetCurrentEntry(q.ChainId)
+	obj, err := m.db.GetCurrentEntry(chainId)
 	// Or a transaction
 	if errors.Is(err, storage.ErrNotFound) {
-		obj, err = m.db.GetTransaction(q.ChainId)
+		obj, err = m.db.GetTransaction(chainId)
 	}
 	// Not a state entry or a transaction
 	if errors.Is(err, storage.ErrNotFound) {
-		return nil, fmt.Errorf("%w: no chain or transaction found for %X", storage.ErrNotFound, q.ChainId)
+		return nil, fmt.Errorf("%w: no chain or transaction found for %X", storage.ErrNotFound, chainId)
 	}
 	// Some other error
->>>>>>> e801c865
 	if err != nil {
 		return nil, fmt.Errorf("failed to locate chain entry for chain id %x: %v", chainId, err)
 	}
@@ -88,12 +79,11 @@
 		return nil, fmt.Errorf("unable to extract chain header for chain id %x: %v", chainId, err)
 	}
 
-	rd, err := chainState.MarshalBinary()
+	rd, err := obj.MarshalBinary()
 	if err != nil {
 		return nil, fmt.Errorf("unable to re-marshal chain state object for id %x: %v", chainId, err)
 	}
 
-<<<<<<< HEAD
 	return rd, nil
 }
 
@@ -185,9 +175,6 @@
 		return nil, fmt.Errorf("unable to query for type, %s (%d)", q.Type.Name(), q.Type.AsUint64())
 	}
 	return ret, err
-=======
-	return obj.Entry, nil
->>>>>>> e801c865
 }
 
 // BeginBlock implements ./abci.Chain
