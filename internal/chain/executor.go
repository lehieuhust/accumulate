package chain

import (
	"bytes"
	"context"
	"crypto/ed25519"
	"crypto/sha256"
	"encoding/json"
	"errors"
	"fmt"
	"sync"
	"time"

	"github.com/AccumulateNetwork/accumulate/internal/abci"
	accapi "github.com/AccumulateNetwork/accumulate/internal/api"
	apiv2 "github.com/AccumulateNetwork/accumulate/internal/api/v2"
	"github.com/AccumulateNetwork/accumulate/internal/logging"
	"github.com/AccumulateNetwork/accumulate/protocol"
	"github.com/AccumulateNetwork/accumulate/smt/common"
	"github.com/AccumulateNetwork/accumulate/smt/pmt"
	"github.com/AccumulateNetwork/accumulate/smt/storage"
	"github.com/AccumulateNetwork/accumulate/smt/storage/memory"
	"github.com/AccumulateNetwork/accumulate/types"
	"github.com/AccumulateNetwork/accumulate/types/api/transactions"
	"github.com/AccumulateNetwork/accumulate/types/state"
	"github.com/tendermint/tendermint/libs/log"
)

const chainWGSize = 4

type Executor struct {
	db        *state.StateDB
	key       ed25519.PrivateKey
	query     *accapi.Query
	local     apiv2.ABCIBroadcastClient
	executors map[types.TxType]TxExecutor

	wg      *sync.WaitGroup
	mu      *sync.Mutex
	chainWG map[uint64]*sync.WaitGroup
	leader  bool
	height  int64
	dbTx    *state.DBTransaction
	time    time.Time
	logger  log.Logger
}

var _ abci.Chain = (*Executor)(nil)

type ExecutorOptions struct {
	Query  *accapi.Query
	DB     *state.StateDB
	Logger log.Logger
	Key    ed25519.PrivateKey
	Local  apiv2.ABCIBroadcastClient
}

func NewExecutor(opts ExecutorOptions, executors ...TxExecutor) (*Executor, error) {
	m := new(Executor)
	m.db = opts.DB
	m.executors = map[types.TxType]TxExecutor{}
	m.key = opts.Key
	m.wg = new(sync.WaitGroup)
	m.mu = new(sync.Mutex)
	m.query = opts.Query
	m.logger = opts.Logger.With("module", "executor")
	m.local = opts.Local

	for _, x := range executors {
		if _, ok := m.executors[x.Type()]; ok {
			panic(fmt.Errorf("duplicate executor for %d", x.Type()))
		}
		m.executors[x.Type()] = x
	}

	height, err := m.db.BlockIndex()
	if errors.Is(err, storage.ErrNotFound) {
		height = 0
	} else if err != nil {
		return nil, err
	}

	m.logger.Info("Loaded", "height", height, "hash", logging.AsHex(m.db.RootHash()))
	return m, nil
}

func (m *Executor) InitChain(state []byte) error {
	// Load the genesis state (JSON) into an in-memory key-value store
	src := new(memory.DB)
	_ = src.InitDB("", nil)
	err := src.UnmarshalJSON(state)
	if err != nil {
		return fmt.Errorf("failed to unmarshal app state: %v", err)
	}

	// Load the BPT root hash so we can verify the system state
	var hash [32]byte
	data, err := src.Get(storage.ComputeKey("BPT", "Root"))
	switch {
	case err == nil:
		bpt := new(pmt.BPT)
		bpt.Root = new(pmt.Node)
		bpt.UnMarshal(data)
		hash = bpt.Root.Hash
	case errors.Is(err, storage.ErrNotFound):
		// OK
	default:
		return fmt.Errorf("failed to load BPT root hash from app state: %v", err)
	}

	// Dump the genesis state into the key-value store
	dst := m.db.GetDB().DB
	err = dst.EndBatch(src.Export())
	if err != nil {
		return fmt.Errorf("failed to load app state into database: %v", err)
	}

	// Load the genesis state into the StateDB
	err = m.db.Load(dst, false)
	if err != nil {
		return fmt.Errorf("faild to reload state database: %v", err)
	}

	// Make sure the StateDB BPT root hash matches what we found in the genesis state
	if !bytes.Equal(hash[:], m.db.RootHash()) {
		panic("BPT root hash from state DB does not match the app state")
	}

	return nil
}

// BeginBlock implements ./abci.Chain
func (m *Executor) BeginBlock(req abci.BeginBlockRequest) (abci.BeginBlockResponse, error) {
	m.leader = req.IsLeader
	m.height = req.Height
	m.time = req.Time
	m.chainWG = make(map[uint64]*sync.WaitGroup, chainWGSize)
	m.dbTx = m.db.Begin()

	// In order for other BVCs to be able to validate the synthetic transaction,
	// a wrapped signed version must be resubmitted to this BVC network and the
	// UNSIGNED version of the transaction along with the Leader address will be
	// stored in a SynthChain in the SMT on this BVC. The BVCs will validate the
	// synth transaction against the receipt and EVERYONE will then send out the
	// wrapped TX along with the proof from the directory chain. If by end block
	// there are still unprocessed synthetic TX's the current leader takes over,
	// invalidates the previous leader's signed tx, signs the unprocessed synth
	// tx, and tries again with the new leader. By EVERYONE submitting the
	// leader signed synth tx to the designated BVC network it takes advantage
	// of the flood-fill gossip network tendermint will provide and ensure the
	// synth transaction will be picked up.

	// If we're the leader, sign synthetic transactions produced by the previous
	// block
	if m.leader {
		err := m.signSynthTxns()
		if err != nil {
			return abci.BeginBlockResponse{}, err
		}
<<<<<<< HEAD
	}

	// Send synthetic transactions produced in the previous block
	txns, err := m.sendSynthTxns()
	if err != nil {
		return abci.BeginBlockResponse{}, err
	}

=======
	}

	// Send synthetic transactions produced in the previous block
	txns, err := m.sendSynthTxns()
	if err != nil {
		return abci.BeginBlockResponse{}, err
	}

>>>>>>> a3df96f2
	return abci.BeginBlockResponse{
		SynthTxns: txns,
	}, nil
}

func (m *Executor) check(tx *transactions.GenTransaction) (*StateManager, error) {
	if len(tx.Signature) == 0 {
		return nil, fmt.Errorf("transaction is not signed")
	}

	if !tx.ValidateSig() {
		return nil, fmt.Errorf("invalid signature")
	}

	txt := tx.TransactionType()

	if m.dbTx == nil {
		m.dbTx = m.db.Begin()
	}
	st, err := NewStateManager(m.dbTx, tx)
	if errors.Is(err, storage.ErrNotFound) {
		switch txt {
		case types.TxTypeSyntheticCreateChain, types.TxTypeSyntheticDepositTokens:
			// TX does not require a sponsor - it may create the sponsor
		default:
			return nil, fmt.Errorf("sponsor not found: %v", err)
		}
	} else if err != nil {
		return nil, err
	}

	if txt.IsSynthetic() {
		return st, m.checkSynthetic(st, tx)
	}

	book := new(protocol.KeyBook)
	switch sponsor := st.Sponsor.(type) {
	case *protocol.LiteTokenAccount:
		return st, m.checkLite(st, tx, sponsor)

	case *state.AdiState, *state.TokenAccount, *protocol.KeyPage:
		if (sponsor.Header().KeyBook == types.Bytes32{}) {
			return nil, fmt.Errorf("sponsor has not been assigned to an SSG")
		}
		err := st.LoadAs(sponsor.Header().KeyBook, book)
		if err != nil {
			return nil, fmt.Errorf("invalid KeyBook: %v", err)
		}

	case *protocol.KeyBook:
		book = sponsor

	default:
		// The TX sponsor cannot be a transaction
		// Token issue chains are not implemented
		return nil, fmt.Errorf("invalid sponsor: chain type %v cannot sponsor transactions", sponsor.Header().Type)
	}

	if tx.SigInfo.KeyPageIndex >= uint64(len(book.Pages)) {
		return nil, fmt.Errorf("invalid sig spec index")
	}

	page := new(protocol.KeyPage)
	err = st.LoadAs(book.Pages[tx.SigInfo.KeyPageIndex], page)
	if err != nil {
		return nil, fmt.Errorf("invalid sig spec: %v", err)
	}

	// TODO check height

	for i, sig := range tx.Signature {
		ks := page.FindKey(sig.PublicKey)
		if ks == nil {
			return nil, fmt.Errorf("no key spec matches signature %d", i)
		}

		if ks.Nonce >= sig.Nonce {
			return nil, fmt.Errorf("invalid nonce")
		}
		// TODO add pending update for the nonce
	}

	return st, nil
}

func (m *Executor) checkSynthetic(st *StateManager, tx *transactions.GenTransaction) error {
	//placeholder for special validation rules for synthetic transactions.
	//need to verify the sender is a legit bvc validator also need the dbvc receipt
	//so if the transaction is a synth tx, then we need to verify the sender is a BVC validator and
	//not an impostor. Need to figure out how to do this. Right now we just assume the synth request
	//sender is legit.
	return nil
}

func (m *Executor) checkLite(st *StateManager, tx *transactions.GenTransaction, account *protocol.LiteTokenAccount) error {
	u, err := account.ParseUrl()
	if err != nil {
		// This shouldn't happen because invalid URLs should never make it
		// into the database.
		return fmt.Errorf("invalid sponsor URL: %v", err)
	}

	urlKH, _, err := protocol.ParseLiteAddress(u)
	if err != nil {
		// This shouldn't happen because invalid URLs should never make it
		// into the database.
		return fmt.Errorf("invalid lite token URL: %v", err)
	}

	for i, sig := range tx.Signature {
		sigKH := sha256.Sum256(sig.PublicKey)
		if !bytes.Equal(urlKH, sigKH[:20]) {
			return fmt.Errorf("signature %d's public key does not match the sponsor", i)
		}

		if account.Nonce >= sig.Nonce {
			return fmt.Errorf("invalid nonce")
		}
	}

	// TODO add pending update for the nonce

	return nil
}

// CheckTx implements ./abci.Chain
func (m *Executor) CheckTx(tx *transactions.GenTransaction) *protocol.Error {
	err := tx.SetRoutingChainID()
	if err != nil {
		return &protocol.Error{Code: protocol.CodeRoutingChainId, Message: err}
	}

	st, err := m.check(tx)
	if err != nil {
		return &protocol.Error{Code: protocol.CodeCheckTxError, Message: err}
	}

	executor, ok := m.executors[types.TxType(tx.TransactionType())]
	if !ok {
		return &protocol.Error{Code: protocol.CodeInvalidTxnType, Message: fmt.Errorf("unsupported TX type: %v", types.TxType(tx.TransactionType()))}
	}
	err = executor.Validate(st, tx)
	if err != nil {
		return &protocol.Error{Code: protocol.CodeValidateTxnError, Message: err}
	}
	return nil
}

func (m *Executor) recordTransactionError(txPending *state.PendingTransaction, chainId *types.Bytes32, txid []byte, err *protocol.Error) *protocol.Error {
	txPending.Status = json.RawMessage(fmt.Sprintf("{\"code\":\"1\", \"error\":\"%v\"}", err))
	txPendingObject := new(state.Object)
	e, err1 := txPending.MarshalBinary()
	txPendingObject.Entry = e
	if err1 != nil {
		return &protocol.Error{Code: protocol.CodeMarshallingError, Message: fmt.Errorf("failed marshaling pending tx (%v) on error: %v", err1, err)}
	}
	err1 = m.dbTx.AddTransaction(chainId, txid, txPendingObject, nil)
	if err1 != nil {
		err = &protocol.Error{Code: protocol.CodeAddTxnError, Message: fmt.Errorf("error adding pending tx (%v) on error %v", err1, err)}
	}
	return err
}

// DeliverTx implements ./abci.Chain
func (m *Executor) DeliverTx(tx *transactions.GenTransaction) *protocol.Error {
	m.wg.Add(1)

	// If this is done async (`go m.deliverTxAsync(tx)`), how would an error
	// get back to the ABCI callback?
	// > errors would not go back to ABCI callback. The errors determine what gets kept in tm TX history, so as far
	// > as tendermint is concerned, it will keep everything, but we don't care because we are pruning tm history.
	// > For reporting errors back to the world, we would to provide a different mechanism for querying
	// > tx status, which can be done via the pending chains.  Thus, going on that assumption, because each
	// > identity operates independently, we can make the validation process highly parallel, and sync up at
	// > the commit when we go to write the states.
	// go func() {

	defer m.wg.Done()

	if tx.Transaction == nil || tx.SigInfo == nil || len(tx.ChainID) != 32 {
		return &protocol.Error{Code: protocol.CodeInvalidTxnError, Message: fmt.Errorf("malformed transaction error")}
	}

	txt := types.TxType(tx.TransactionType())
	executor, ok := m.executors[txt]
	txPending := state.NewPendingTransaction(tx)
	chainId := types.Bytes(tx.ChainID).AsBytes32()
	if !ok {
		return m.recordTransactionError(txPending, &chainId, tx.TransactionHash(), &protocol.Error{Code: protocol.CodeInvalidTxnType, Message: fmt.Errorf("unsupported TX type: %v", tx.TransactionType().Name())})
	}

	tx.TransactionHash()

	m.mu.Lock()
	group, ok := m.chainWG[tx.Routing%chainWGSize]
	if !ok {
		group = new(sync.WaitGroup)
		m.chainWG[tx.Routing%chainWGSize] = group
	}

	group.Wait()
	group.Add(1)
	defer group.Done()
	m.mu.Unlock()

	st, err := m.check(tx)
	if err != nil {
		return m.recordTransactionError(txPending, &chainId, tx.TransactionHash(), &protocol.Error{Code: protocol.CodeCheckTxError, Message: fmt.Errorf("txn check failed : %v", err)})
	}

	// Validate
	// TODO result should return a list of chainId's the transaction touched.
	err = executor.Validate(st, tx)
	if err != nil {
		return m.recordTransactionError(txPending, &chainId, tx.TransactionHash(), &protocol.Error{Code: protocol.CodeInvalidTxnError, Message: fmt.Errorf("txn validation failed : %v", err)})
	}

	// If we get here, we were successful in validating.  So, we need to
	// split the transaction in 2, the body (i.e. TxAccepted), and the
	// validation material (i.e. TxPending).  The body of the transaction
	// gets put on the main chain, and the validation material gets put on
	// the pending chain which is purged after about 2 weeks
	txAccepted, txPending := state.NewTransaction(txPending)
	txAcceptedObject := new(state.Object)
	txAcceptedObject.Entry, err = txAccepted.MarshalBinary()
	if err != nil {
		return m.recordTransactionError(txPending, &chainId, tx.TransactionHash(), &protocol.Error{Code: protocol.CodeMarshallingError, Message: err})
	}

	txPendingObject := new(state.Object)
	txPending.Status = json.RawMessage(fmt.Sprintf("{\"code\":\"0\"}"))
	txPendingObject.Entry, err = txPending.MarshalBinary()
	if err != nil {
		return m.recordTransactionError(txPending, &chainId, tx.TransactionHash(), &protocol.Error{Code: protocol.CodeMarshallingError, Message: err})
	}

	// Store the tx state
	err = m.dbTx.AddTransaction(&chainId, tx.TransactionHash(), txPendingObject, txAcceptedObject)
	if err != nil {
		return &protocol.Error{Code: protocol.CodeTxnStateError, Message: err}
	}

	// Store pending state updates, queue state creates for synthetic transactions
	err = st.Commit()
	if err != nil {
		return m.recordTransactionError(txPending, &chainId, tx.TransactionHash(), &protocol.Error{Code: protocol.CodeRecordTxnError, Message: err})
	}

	// Process synthetic transactions generated by the validator
	err = m.addSynthTxns(tx.TransactionHash(), st)
	if err != nil {
		return &protocol.Error{Code: protocol.CodeSyntheticTxnError, Message: err}
	}

	return nil
}

// EndBlock implements ./abci.Chain
func (m *Executor) EndBlock(req abci.EndBlockRequest) {}

// Commit implements ./abci.Chain
func (m *Executor) Commit() ([]byte, error) {
	m.wg.Wait()

	mdRoot, err := m.dbTx.Commit(m.height, m.time)
	if err != nil {
		return nil, err
	}

	m.logger.Info("Committed", "db_time", m.db.TimeBucket)
	m.db.TimeBucket = 0
	return mdRoot, nil
}

// synthCount returns the number of synthetic transactions sent by this subnet.
func (m *Executor) synthCount() (uint64, error) {
	k := storage.ComputeKey("SyntheticTransactionCount")
	b, err := m.dbTx.Read(k)
	if err != nil && !errors.Is(err, storage.ErrNotFound) {
		return 0, err
	}

	var n uint64
	if len(b) > 0 {
		n, _ = common.BytesUint64(b)
	}
	return n, nil
}

// nextSynthCount returns and increments the number of synthetic transactions
// sent by this subnet.
func (m *Executor) nextSynthCount() (uint64, error) {
	// TODO Replace this with the actual key nonce

	n, err := m.synthCount()
	if err != nil {
		return 0, err
	}

	k := storage.ComputeKey("SyntheticTransactionCount")
	m.dbTx.Write(k, common.Uint64Bytes(n+1))
	return n, nil
}

// addSynthTxns prepares synthetic transactions for signing next block.
func (m *Executor) addSynthTxns(parentTxId types.Bytes, st *StateManager) error {
	// Need to pass this to a threaded batcher / dispatcher to do both signing
	// and sending of synth tx. No need to spend valuable time here doing that.
	for _, sub := range st.submissions {
		// Generate a synthetic tx and send to the router. Need to track txid to
		// make sure they get processed.

		// Marshal the payload
		body, err := sub.body.MarshalBinary()
		if err != nil {
			return fmt.Errorf("failed to marshal synthetic transaction payload: %v", err)
		}

		// Build the transaction
		tx := new(transactions.GenTransaction)
		tx.SigInfo = new(transactions.SignatureInfo)
		tx.SigInfo.URL = sub.url.String()
		tx.SigInfo.KeyPageHeight = 1
		tx.SigInfo.KeyPageIndex = 0
		tx.Transaction = body

<<<<<<< HEAD
		tx.SigInfo.MSHeight = 1
=======
		tx.SigInfo.KeyPageHeight = 1
>>>>>>> a3df96f2
		tx.SigInfo.Nonce, err = m.nextSynthCount()
		if err != nil {
			return err
		}

		// Create the state object to store the unsigned pending transaction
		txSynthetic := state.NewPendingTransaction(tx)
		txSyntheticObject := new(state.Object)
		synthTxData, err := txSynthetic.MarshalBinary()
		if err != nil {
			return err
		}
		txSyntheticObject.Entry = synthTxData
		m.dbTx.AddSynthTx(parentTxId, tx.TransactionHash(), txSyntheticObject)
	}

	return nil
}

// signSynthTxns signs synthetic transactions from the previous block and
// prepares them to be sent next block.
func (m *Executor) signSynthTxns() error {
	// TODO If the leader fails, will the block happen again or will Tendermint
	// move to the next block? We need to be sure that synthetic transactions
	// won't get lost.

	// Get the anchor chain head
	head, height, err := m.db.GetAnchorHead()
	if errors.Is(err, storage.ErrNotFound) {
		// Nothing to do
		return nil
	} else if err != nil {
		return err
	}
<<<<<<< HEAD

	// Only proceed if the previous block did something
	if head.Index != m.height-1 {
		return nil
	}

	// Only proceed if the previous block generated synthetic transactions
	count := height - head.PreviousHeight - int64(len(head.Chains)) - 1
	if count == 0 {
		return nil
	}

	// Pull the transaction IDs from the anchor chain
	txns, err := m.db.GetAnchors(height-count-1, height-1)
	if err != nil {
		return err
	}

	// Use the synthetic transaction count to calculate what the nonces were
	nonce, err := m.synthCount()
	if err != nil {
		return err
	}

	// Sign all of the transactions
	body := new(protocol.SyntheticSignTransactions)
	for i, txid := range txns {
		// For each pending synthetic transaction
		var synthSig protocol.SyntheticSignature
		synthSig.Txid = txid

		// The nonce must be the final nonce minus (I + 1)
		synthSig.Nonce = nonce - 1 - uint64(i)

		// Sign it
		ed := new(transactions.ED25519Sig)
		ed.PublicKey = m.key[32:]
		err = ed.Sign(synthSig.Nonce, m.key, txid[:])
		if err != nil {
			return err
		}

		// Add it to the list
		synthSig.Signature = ed.Signature
		body.Transactions = append(body.Transactions, synthSig)
	}

	// Construct the signature transaction
	tx := new(transactions.GenTransaction)
	tx.SigInfo = new(transactions.SignatureInfo)
	tx.SigInfo.URL = protocol.ACME
	tx.SigInfo.PriorityIdx = 0
	tx.Transaction, err = body.MarshalBinary()
	if err != nil {
		return err
	}
	tx.SigInfo.MSHeight = 1
	tx.SigInfo.Nonce, err = m.nextSynthCount()
	if err != nil {
		return err
	}

	// Sign it
	ed := new(transactions.ED25519Sig)
	tx.Signature = append(tx.Signature, ed)
	ed.PublicKey = m.key[32:]
	err = ed.Sign(tx.SigInfo.Nonce, m.key, tx.TransactionHash())
	if err != nil {
		return err
	}

	// Marshal it
	data, err := tx.Marshal()
	if err != nil {
		return err
	}

	// Send it
	go m.local.BroadcastTxAsync(context.Background(), data)
	return nil
}

// sendSynthTxns sends signed synthetic transactions from previous blocks.
func (m *Executor) sendSynthTxns() ([]abci.SynthTxnReference, error) {
	// Get the signatures from the last block
	sigs, err := m.db.GetSynthTxnSigs()
	if err != nil {
		return nil, err
	}

	// Array for synth TXN references
	refs := make([]abci.SynthTxnReference, 0, len(sigs))

	// Process all the transactions
	for _, sig := range sigs {
		// Load the pending transaction object
		obj, err := m.db.GetSynthTxn(sig.Txid)
		if err != nil {
			return nil, err
		}

		// Unmarshal it
		state := new(state.PendingTransaction)
		err = obj.As(state)
		if err != nil {
			return nil, err
		}

		// Convert it back to a transaction
		tx := state.Restore()

		// Add the signature
		tx.Signature = append(tx.Signature, &transactions.ED25519Sig{
			Nonce:     sig.Nonce,
			PublicKey: sig.PublicKey,
			Signature: sig.Signature,
		})

		// Add it to the batch
		ti, err := m.query.BroadcastTx(tx, nil)
		if err != nil {
			continue
		}

		// Delete the signature
		m.dbTx.DeleteSynthTxnSig(sig.Txid)

		// Add the synthetic transaction reference
		var ref abci.SynthTxnReference
		ref.Type = uint64(tx.TransactionType())
		ref.Url = tx.SigInfo.URL
		copy(ref.Hash[:], tx.TransactionHash())
		copy(ref.TxRef[:], ti.ReferenceId)
		refs = append(refs, ref)
=======

	// Only proceed if the previous block did something
	if head.Index != m.height-1 {
		return nil
	}

	// Only proceed if the previous block generated synthetic transactions
	count := height - head.PreviousHeight - int64(len(head.Chains)) - 1
	if count == 0 {
		return nil
	}

	// Pull the transaction IDs from the anchor chain
	txns, err := m.db.GetAnchors(height-count-1, height-1)
	if err != nil {
		return err
	}

	// Use the synthetic transaction count to calculate what the nonces were
	nonce, err := m.synthCount()
	if err != nil {
		return err
	}

	// Sign all of the transactions
	body := new(protocol.SyntheticSignTransactions)
	for i, txid := range txns {
		// For each pending synthetic transaction
		var synthSig protocol.SyntheticSignature
		synthSig.Txid = txid

		// The nonce must be the final nonce minus (I + 1)
		synthSig.Nonce = nonce - 1 - uint64(i)

		// Sign it
		ed := new(transactions.ED25519Sig)
		ed.PublicKey = m.key[32:]
		err = ed.Sign(synthSig.Nonce, m.key, txid[:])
		if err != nil {
			return err
		}

		// Add it to the list
		synthSig.Signature = ed.Signature
		body.Transactions = append(body.Transactions, synthSig)
	}

	// Construct the signature transaction
	tx := new(transactions.GenTransaction)
	tx.SigInfo = new(transactions.SignatureInfo)
	tx.SigInfo.URL = protocol.ACME
	tx.SigInfo.KeyPageIndex = 0
	tx.Transaction, err = body.MarshalBinary()
	if err != nil {
		return err
>>>>>>> a3df96f2
	}
	tx.SigInfo.KeyPageHeight = 1
	tx.SigInfo.Nonce, err = m.nextSynthCount()
	if err != nil {
		return err
	}

	// Sign it
	ed := new(transactions.ED25519Sig)
	tx.Signature = append(tx.Signature, ed)
	ed.PublicKey = m.key[32:]
	err = ed.Sign(tx.SigInfo.Nonce, m.key, tx.TransactionHash())
	if err != nil {
		return err
	}

	// Marshal it
	data, err := tx.Marshal()
	if err != nil {
		return err
	}

	// Send it
	go m.local.BroadcastTxAsync(context.Background(), data)
	return nil
}

// sendSynthTxns sends signed synthetic transactions from previous blocks.
func (m *Executor) sendSynthTxns() ([]abci.SynthTxnReference, error) {
	// Get the signatures from the last block
	sigs, err := m.db.GetSynthTxnSigs()
	if err != nil {
		return nil, err
	}

	// Array for synth TXN references
	refs := make([]abci.SynthTxnReference, 0, len(sigs))

	// Process all the transactions
	for _, sig := range sigs {
		// Load the pending transaction object
		obj, err := m.db.GetSynthTxn(sig.Txid)
		if err != nil {
			return nil, err
		}

		// Unmarshal it
		state := new(state.PendingTransaction)
		err = obj.As(state)
		if err != nil {
			return nil, err
		}

		// Convert it back to a transaction
		tx := state.Restore()

		// Add the signature
		tx.Signature = append(tx.Signature, &transactions.ED25519Sig{
			Nonce:     sig.Nonce,
			PublicKey: sig.PublicKey,
			Signature: sig.Signature,
		})

		// Add it to the batch
		ti, err := m.query.BroadcastTx(tx, nil)
		if err != nil {
			continue
		}

		// Delete the signature
		m.dbTx.DeleteSynthTxnSig(sig.Txid)

		// Add the synthetic transaction reference
		var ref abci.SynthTxnReference
		ref.Type = uint64(tx.TransactionType())
		ref.Url = tx.SigInfo.URL
		copy(ref.Hash[:], tx.TransactionHash())
		copy(ref.TxRef[:], ti.ReferenceId)
		refs = append(refs, ref)
	}

	// Send the batches
	m.query.BatchSend()

<<<<<<< HEAD
	// Send the batches
	m.query.BatchSend()

=======
>>>>>>> a3df96f2
	return refs, nil
}<|MERGE_RESOLUTION|>--- conflicted
+++ resolved
@@ -157,7 +157,6 @@
 		if err != nil {
 			return abci.BeginBlockResponse{}, err
 		}
-<<<<<<< HEAD
 	}
 
 	// Send synthetic transactions produced in the previous block
@@ -166,16 +165,6 @@
 		return abci.BeginBlockResponse{}, err
 	}
 
-=======
-	}
-
-	// Send synthetic transactions produced in the previous block
-	txns, err := m.sendSynthTxns()
-	if err != nil {
-		return abci.BeginBlockResponse{}, err
-	}
-
->>>>>>> a3df96f2
 	return abci.BeginBlockResponse{
 		SynthTxns: txns,
 	}, nil
@@ -502,11 +491,7 @@
 		tx.SigInfo.KeyPageIndex = 0
 		tx.Transaction = body
 
-<<<<<<< HEAD
-		tx.SigInfo.MSHeight = 1
-=======
 		tx.SigInfo.KeyPageHeight = 1
->>>>>>> a3df96f2
 		tx.SigInfo.Nonce, err = m.nextSynthCount()
 		if err != nil {
 			return err
@@ -541,7 +526,6 @@
 	} else if err != nil {
 		return err
 	}
-<<<<<<< HEAD
 
 	// Only proceed if the previous block did something
 	if head.Index != m.height-1 {
@@ -593,12 +577,12 @@
 	tx := new(transactions.GenTransaction)
 	tx.SigInfo = new(transactions.SignatureInfo)
 	tx.SigInfo.URL = protocol.ACME
-	tx.SigInfo.PriorityIdx = 0
+	tx.SigInfo.KeyPageIndex = 0
 	tx.Transaction, err = body.MarshalBinary()
 	if err != nil {
 		return err
 	}
-	tx.SigInfo.MSHeight = 1
+	tx.SigInfo.KeyPageHeight = 1
 	tx.SigInfo.Nonce, err = m.nextSynthCount()
 	if err != nil {
 		return err
@@ -676,152 +660,10 @@
 		copy(ref.Hash[:], tx.TransactionHash())
 		copy(ref.TxRef[:], ti.ReferenceId)
 		refs = append(refs, ref)
-=======
-
-	// Only proceed if the previous block did something
-	if head.Index != m.height-1 {
-		return nil
-	}
-
-	// Only proceed if the previous block generated synthetic transactions
-	count := height - head.PreviousHeight - int64(len(head.Chains)) - 1
-	if count == 0 {
-		return nil
-	}
-
-	// Pull the transaction IDs from the anchor chain
-	txns, err := m.db.GetAnchors(height-count-1, height-1)
-	if err != nil {
-		return err
-	}
-
-	// Use the synthetic transaction count to calculate what the nonces were
-	nonce, err := m.synthCount()
-	if err != nil {
-		return err
-	}
-
-	// Sign all of the transactions
-	body := new(protocol.SyntheticSignTransactions)
-	for i, txid := range txns {
-		// For each pending synthetic transaction
-		var synthSig protocol.SyntheticSignature
-		synthSig.Txid = txid
-
-		// The nonce must be the final nonce minus (I + 1)
-		synthSig.Nonce = nonce - 1 - uint64(i)
-
-		// Sign it
-		ed := new(transactions.ED25519Sig)
-		ed.PublicKey = m.key[32:]
-		err = ed.Sign(synthSig.Nonce, m.key, txid[:])
-		if err != nil {
-			return err
-		}
-
-		// Add it to the list
-		synthSig.Signature = ed.Signature
-		body.Transactions = append(body.Transactions, synthSig)
-	}
-
-	// Construct the signature transaction
-	tx := new(transactions.GenTransaction)
-	tx.SigInfo = new(transactions.SignatureInfo)
-	tx.SigInfo.URL = protocol.ACME
-	tx.SigInfo.KeyPageIndex = 0
-	tx.Transaction, err = body.MarshalBinary()
-	if err != nil {
-		return err
->>>>>>> a3df96f2
-	}
-	tx.SigInfo.KeyPageHeight = 1
-	tx.SigInfo.Nonce, err = m.nextSynthCount()
-	if err != nil {
-		return err
-	}
-
-	// Sign it
-	ed := new(transactions.ED25519Sig)
-	tx.Signature = append(tx.Signature, ed)
-	ed.PublicKey = m.key[32:]
-	err = ed.Sign(tx.SigInfo.Nonce, m.key, tx.TransactionHash())
-	if err != nil {
-		return err
-	}
-
-	// Marshal it
-	data, err := tx.Marshal()
-	if err != nil {
-		return err
-	}
-
-	// Send it
-	go m.local.BroadcastTxAsync(context.Background(), data)
-	return nil
-}
-
-// sendSynthTxns sends signed synthetic transactions from previous blocks.
-func (m *Executor) sendSynthTxns() ([]abci.SynthTxnReference, error) {
-	// Get the signatures from the last block
-	sigs, err := m.db.GetSynthTxnSigs()
-	if err != nil {
-		return nil, err
-	}
-
-	// Array for synth TXN references
-	refs := make([]abci.SynthTxnReference, 0, len(sigs))
-
-	// Process all the transactions
-	for _, sig := range sigs {
-		// Load the pending transaction object
-		obj, err := m.db.GetSynthTxn(sig.Txid)
-		if err != nil {
-			return nil, err
-		}
-
-		// Unmarshal it
-		state := new(state.PendingTransaction)
-		err = obj.As(state)
-		if err != nil {
-			return nil, err
-		}
-
-		// Convert it back to a transaction
-		tx := state.Restore()
-
-		// Add the signature
-		tx.Signature = append(tx.Signature, &transactions.ED25519Sig{
-			Nonce:     sig.Nonce,
-			PublicKey: sig.PublicKey,
-			Signature: sig.Signature,
-		})
-
-		// Add it to the batch
-		ti, err := m.query.BroadcastTx(tx, nil)
-		if err != nil {
-			continue
-		}
-
-		// Delete the signature
-		m.dbTx.DeleteSynthTxnSig(sig.Txid)
-
-		// Add the synthetic transaction reference
-		var ref abci.SynthTxnReference
-		ref.Type = uint64(tx.TransactionType())
-		ref.Url = tx.SigInfo.URL
-		copy(ref.Hash[:], tx.TransactionHash())
-		copy(ref.TxRef[:], ti.ReferenceId)
-		refs = append(refs, ref)
 	}
 
 	// Send the batches
 	m.query.BatchSend()
 
-<<<<<<< HEAD
-	// Send the batches
-	m.query.BatchSend()
-
-=======
->>>>>>> a3df96f2
 	return refs, nil
 }