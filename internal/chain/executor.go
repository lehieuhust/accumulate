--- conflicted
+++ resolved
@@ -14,7 +14,6 @@
 	"github.com/AccumulateNetwork/accumulate/internal/abci"
 	"github.com/AccumulateNetwork/accumulate/internal/api/v2"
 	"github.com/AccumulateNetwork/accumulate/internal/logging"
-	"github.com/AccumulateNetwork/accumulate/internal/url"
 	"github.com/AccumulateNetwork/accumulate/protocol"
 	"github.com/AccumulateNetwork/accumulate/smt/pmt"
 	"github.com/AccumulateNetwork/accumulate/smt/storage"
@@ -278,294 +277,6 @@
 	}, nil
 }
 
-<<<<<<< HEAD
-func (m *Executor) check(tx *transactions.GenTransaction) (*StateManager, error) {
-	if len(tx.Signature) == 0 {
-		return nil, fmt.Errorf("transaction is not signed")
-	}
-
-	if !tx.ValidateSig() {
-		return nil, fmt.Errorf("invalid signature")
-	}
-
-	txt := tx.TransactionType()
-
-	if m.dbTx == nil {
-		m.dbTx = m.DB.Begin()
-	}
-	st, err := NewStateManager(m.dbTx, tx)
-	if errors.Is(err, storage.ErrNotFound) {
-		switch txt {
-		case types.TxTypeSyntheticCreateChain, types.TxTypeSyntheticDepositTokens:
-			// TX does not require an origin - it may create the origin
-		default:
-			return nil, fmt.Errorf("origin record not found: %w", err)
-		}
-	} else if err != nil {
-		return nil, err
-	}
-	st.logger = m.logger
-
-	if txt.IsSynthetic() {
-		return st, m.checkSynthetic(st, tx)
-	}
-
-	book := new(protocol.KeyBook)
-	switch origin := st.Origin.(type) {
-	case *protocol.LiteTokenAccount:
-		return st, m.checkLite(st, tx, origin)
-
-	case *state.AdiState, *state.TokenAccount, *protocol.KeyPage, *protocol.DataAccount:
-		if (origin.Header().KeyBook == types.Bytes32{}) {
-			return nil, fmt.Errorf("sponsor has not been assigned to a key book")
-		}
-		err := st.LoadAs(origin.Header().KeyBook, book)
-		if err != nil {
-			return nil, fmt.Errorf("invalid KeyBook: %v", err)
-		}
-
-	case *protocol.KeyBook:
-		book = origin
-
-	default:
-		// The TX origin cannot be a transaction
-		// Token issue chains are not implemented
-		return nil, fmt.Errorf("invalid origin record: chain type %v cannot be the origininator of transactions", origin.Header().Type)
-	}
-
-	if tx.SigInfo.KeyPageIndex >= uint64(len(book.Pages)) {
-		return nil, fmt.Errorf("invalid sig spec index")
-	}
-
-	page := new(protocol.KeyPage)
-	pageUrl, err := url.Parse(book.Pages[tx.SigInfo.KeyPageIndex])
-	if err != nil {
-		return nil, fmt.Errorf("invalid key page URL : %s", book.Pages[tx.SigInfo.KeyPageIndex])
-	}
-	err = st.LoadAs(pageUrl.ResourceChain32(), page)
-	if err != nil {
-		return nil, fmt.Errorf("invalid sig spec: %v", err)
-	}
-
-	// TODO check height
-	height, err := st.GetHeight(pageUrl.ResourceChain32())
-	if err != nil {
-		return nil, err
-	}
-	if height != tx.SigInfo.KeyPageHeight {
-		return nil, fmt.Errorf("invalid height")
-	}
-
-	for i, sig := range tx.Signature {
-		ks := page.FindKey(sig.PublicKey)
-		if ks == nil {
-			return nil, fmt.Errorf("no key spec matches signature %d", i)
-		}
-
-		switch {
-		case i > 0:
-			// Only check the nonce of the first key
-		case ks.Nonce >= sig.Nonce:
-			return nil, fmt.Errorf("invalid nonce")
-		default:
-			ks.Nonce = sig.Nonce
-		}
-	}
-
-	//cost, err := protocol.ComputeFee(tx)
-	//if err != nil {
-	//	return nil, err
-	//}
-	//if !page.DebitCredits(uint64(cost)) {
-	//	return nil, fmt.Errorf("insufficent credits for the transaction")
-	//}
-	//
-	//st.UpdateCreditBalance(page)
-	st.UpdateNonce(page)
-	return st, nil
-}
-
-func (m *Executor) checkSynthetic(st *StateManager, tx *transactions.GenTransaction) error {
-	//placeholder for special validation rules for synthetic transactions.
-	//need to verify the sender is a legit bvc validator also need the dbvc receipt
-	//so if the transaction is a synth tx, then we need to verify the sender is a BVC validator and
-	//not an impostor. Need to figure out how to do this. Right now we just assume the synth request
-	//sender is legit.
-	return nil
-}
-
-func (m *Executor) checkLite(st *StateManager, tx *transactions.GenTransaction, account *protocol.LiteTokenAccount) error {
-	u, err := account.ParseUrl()
-	if err != nil {
-		// This shouldn't happen because invalid URLs should never make it
-		// into the database.
-		return fmt.Errorf("invalid origin record URL: %v", err)
-	}
-
-	urlKH, _, err := protocol.ParseLiteAddress(u)
-	if err != nil {
-		// This shouldn't happen because invalid URLs should never make it
-		// into the database.
-		return fmt.Errorf("invalid lite token URL: %v", err)
-	}
-
-	for i, sig := range tx.Signature {
-		sigKH := sha256.Sum256(sig.PublicKey)
-		if !bytes.Equal(urlKH, sigKH[:20]) {
-			return fmt.Errorf("signature %d's public key does not match the origin record", i)
-		}
-
-		switch {
-		case i > 0:
-			// Only check the nonce of the first key
-		case account.Nonce >= sig.Nonce:
-			return fmt.Errorf("invalid nonce")
-		default:
-			account.Nonce = sig.Nonce
-		}
-	}
-
-	st.UpdateNonce(account)
-	return nil
-}
-
-// CheckTx implements ./abci.Chain
-func (m *Executor) CheckTx(tx *transactions.GenTransaction) *protocol.Error {
-	err := tx.SetRoutingChainID()
-	if err != nil {
-		return &protocol.Error{Code: protocol.CodeRoutingChainId, Message: err}
-	}
-
-	st, err := m.check(tx)
-	if errors.Is(err, storage.ErrNotFound) {
-		return &protocol.Error{Code: protocol.CodeNotFound, Message: err}
-	}
-	if err != nil {
-		return &protocol.Error{Code: protocol.CodeCheckTxError, Message: err}
-	}
-
-	executor, ok := m.executors[types.TxType(tx.TransactionType())]
-	if !ok {
-		return &protocol.Error{Code: protocol.CodeInvalidTxnType, Message: fmt.Errorf("unsupported TX type: %v", types.TxType(tx.TransactionType()))}
-	}
-	err = executor.Validate(st, tx)
-	if err != nil {
-		return &protocol.Error{Code: protocol.CodeValidateTxnError, Message: err}
-	}
-	return nil
-}
-
-func (m *Executor) recordTransactionError(txPending *state.PendingTransaction, chainId *types.Bytes32, txid []byte, err *protocol.Error) *protocol.Error {
-	txPending.Status = json.RawMessage(fmt.Sprintf("{\"code\":\"1\", \"error\":\"%v\"}", err))
-	txPendingObject := new(state.Object)
-	e, err1 := txPending.MarshalBinary()
-	txPendingObject.Entry = e
-	if err1 != nil {
-		return &protocol.Error{Code: protocol.CodeMarshallingError, Message: fmt.Errorf("failed marshaling pending tx (%v) on error: %v", err1, err)}
-	}
-	err1 = m.dbTx.AddTransaction(chainId, txid, txPendingObject, nil)
-	if err1 != nil {
-		err = &protocol.Error{Code: protocol.CodeAddTxnError, Message: fmt.Errorf("error adding pending tx (%v) on error %v", err1, err)}
-	}
-	return err
-}
-
-// DeliverTx implements ./abci.Chain
-func (m *Executor) DeliverTx(tx *transactions.GenTransaction) *protocol.Error {
-	m.wg.Add(1)
-
-	// If this is done async (`go m.deliverTxAsync(tx)`), how would an error
-	// get back to the ABCI callback?
-	// > errors would not go back to ABCI callback. The errors determine what gets kept in tm TX history, so as far
-	// > as tendermint is concerned, it will keep everything, but we don't care because we are pruning tm history.
-	// > For reporting errors back to the world, we would to provide a different mechanism for querying
-	// > tx status, which can be done via the pending chains.  Thus, going on that assumption, because each
-	// > identity operates independently, we can make the validation process highly parallel, and sync up at
-	// > the commit when we go to write the states.
-	// go func() {
-
-	defer m.wg.Done()
-
-	if tx.Transaction == nil || tx.SigInfo == nil || len(tx.ChainID) != 32 {
-		return &protocol.Error{Code: protocol.CodeInvalidTxnError, Message: fmt.Errorf("malformed transaction error")}
-	}
-
-	txt := tx.TransactionType()
-	executor, ok := m.executors[txt]
-	txPending := state.NewPendingTransaction(tx)
-	chainId := types.Bytes(tx.ChainID).AsBytes32()
-	if !ok {
-		return m.recordTransactionError(txPending, &chainId, tx.TransactionHash(), &protocol.Error{Code: protocol.CodeInvalidTxnType, Message: fmt.Errorf("unsupported TX type: %v", tx.TransactionType().Name())})
-	}
-
-	tx.TransactionHash()
-
-	m.mu.Lock()
-	group, ok := m.chainWG[tx.Routing%chainWGSize]
-	if !ok {
-		group = new(sync.WaitGroup)
-		m.chainWG[tx.Routing%chainWGSize] = group
-	}
-
-	group.Wait()
-	group.Add(1)
-	defer group.Done()
-	m.mu.Unlock()
-
-	st, err := m.check(tx)
-	if err != nil {
-		return m.recordTransactionError(txPending, &chainId, tx.TransactionHash(), &protocol.Error{Code: protocol.CodeCheckTxError, Message: fmt.Errorf("txn check failed : %v", err)})
-	}
-
-	// Validate
-	// TODO result should return a list of chainId's the transaction touched.
-	err = executor.Validate(st, tx)
-	if err != nil {
-		return m.recordTransactionError(txPending, &chainId, tx.TransactionHash(), &protocol.Error{Code: protocol.CodeInvalidTxnError, Message: fmt.Errorf("txn validation failed : %v", err)})
-	}
-
-	// If we get here, we were successful in validating.  So, we need to
-	// split the transaction in 2, the body (i.e. TxAccepted), and the
-	// validation material (i.e. TxPending).  The body of the transaction
-	// gets put on the main chain, and the validation material gets put on
-	// the pending chain which is purged after about 2 weeks
-	txAccepted, txPending := state.NewTransaction(txPending)
-	txAcceptedObject := new(state.Object)
-	txAcceptedObject.Entry, err = txAccepted.MarshalBinary()
-	if err != nil {
-		return m.recordTransactionError(txPending, &chainId, tx.TransactionHash(), &protocol.Error{Code: protocol.CodeMarshallingError, Message: err})
-	}
-
-	txPendingObject := new(state.Object)
-	txPending.Status = json.RawMessage(fmt.Sprintf("{\"code\":\"0\"}"))
-	txPendingObject.Entry, err = txPending.MarshalBinary()
-	if err != nil {
-		return m.recordTransactionError(txPending, &chainId, tx.TransactionHash(), &protocol.Error{Code: protocol.CodeMarshallingError, Message: err})
-	}
-
-	// Store the tx state
-	err = m.dbTx.AddTransaction(&chainId, tx.TransactionHash(), txPendingObject, txAcceptedObject)
-	if err != nil {
-		return &protocol.Error{Code: protocol.CodeTxnStateError, Message: err}
-	}
-
-	// Store pending state updates, queue state creates for synthetic transactions
-	err = st.Commit()
-	if err != nil {
-		return m.recordTransactionError(txPending, &chainId, tx.TransactionHash(), &protocol.Error{Code: protocol.CodeRecordTxnError, Message: err})
-	}
-
-	// Process synthetic transactions generated by the validator
-	err = m.addSynthTxns(tx.TransactionHash(), st)
-	if err != nil {
-		return &protocol.Error{Code: protocol.CodeSyntheticTxnError, Message: err}
-	}
-
-	return nil
-}
-
-=======
->>>>>>> fca74555
 // EndBlock implements ./abci.Chain
 func (m *Executor) EndBlock(req abci.EndBlockRequest) {}
 
