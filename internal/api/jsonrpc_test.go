--- conflicted
+++ resolved
@@ -28,19 +28,8 @@
 var loadWalletCount = flag.Int("loadtest-wallet-count", 10, "Number of wallets")
 var loadTxCount = flag.Int("loadtest-tx-count", 10, "Number of transactions")
 
-<<<<<<< HEAD
-func _TestLoadOnRemote(t *testing.T) {
-	if os.Getenv("CI") == "true" {
-		t.Skip("This test is not appropriate for CI")
-	}
-
-	if testing.Short() {
-		t.Skip("Skipping test in short mode")
-	}
-=======
 func TestLoadOnRemote(t *testing.T) {
 	t.Skip("Deprecated, use `accumulated loadtest`")
->>>>>>> 30319a28
 
 	txBouncer, err := relay.NewWith(*testnet)
 	if err != nil {
@@ -109,7 +98,7 @@
 	}
 }
 
-func _TestJsonRpcAnonToken(t *testing.T) {
+func TestJsonRpcAnonToken(t *testing.T) {
 	if os.Getenv("CI") == "true" {
 		t.Skip("This test is flaky in CI")
 	}
@@ -219,7 +208,7 @@
 
 }
 
-func _TestFaucet(t *testing.T) {
+func TestFaucet(t *testing.T) {
 	if runtime.GOOS == "windows" {
 		t.Skip("Tendermint does not close all its open files on shutdown, which causes cleanup to fail")
 	}
@@ -330,91 +319,6 @@
 	fmt.Printf("%s\n", string(output))
 }
 
-func TestTransactionHistory(t *testing.T) {
-	//if runtime.GOOS == "windows" {
-	//	t.Skip("Tendermint does not close all its open files on shutdown, which causes cleanup to fail")
-	//}
-
-	if testing.Short() {
-		t.Skip("Skipping test in short mode")
-	}
-
-	//make a client, and also spin up the router grpc
-	dir := t.TempDir()
-	_, _, query := startBVC(t, dir)
-
-	//create a key from the Tendermint node's private key. He will be the defacto source for the anon token.
-	_, kpSponsor, _ := ed25519.GenerateKey(nil)
-
-	req := &api.APIRequestURL{}
-	req.URL = types.String(anon.GenerateAcmeAddress(kpSponsor.Public().(ed25519.PublicKey)))
-
-	params, err := json.Marshal(&req)
-	if err != nil {
-		t.Fatal(err)
-	}
-
-	jsonapi := NewTest(t, query)
-
-	res := jsonapi.Faucet(context.Background(), params)
-	data, err := json.Marshal(res)
-	if err != nil {
-		t.Fatal(err)
-	}
-	fmt.Println(string(data))
-
-	//allow the transaction to settle.
-	time.Sleep(3 * time.Second)
-
-	jd, err := json.Marshal(res)
-	if err != nil {
-		t.Fatal(err)
-	}
-	r2 := api.APIDataResponse{}
-	err = json.Unmarshal(jd, &r2)
-	if err != nil {
-		t.Fatal(err)
-	}
-
-	txr := response.TokenTx{}
-	err = json.Unmarshal(*r2.Data, &txr)
-	if err != nil {
-		t.Fatal(err)
-	}
-	//readback the result.
-
-	d2, err := query.GetTransaction(txr.TxId)
-	if err != nil {
-		t.Fatal(err)
-	}
-
-	fmt.Println(d2.Data)
-	resp, err := query.GetTransactionHistory(*req.URL.AsString(), 0, 1)
-	if err != nil {
-		t.Fatal(err)
-	}
-	ta := response.TokenTx{}
-	if resp.Data == nil {
-		t.Fatalf("token account not found in query after faucet transaction")
-	}
-
-	err = json.Unmarshal(*resp.Data, &ta)
-	if err != nil {
-		t.Fatal(err)
-	}
-
-	//if ta..Balance.String() != "1000000000" {
-	//	t.Fatalf("incorrect balance after faucet transaction")
-	//}
-
-	//just dump out the response as the api user would see it
-	output, err := json.Marshal(resp)
-	if err != nil {
-		t.Fatal(err)
-	}
-	fmt.Printf("%s\n", string(output))
-}
-
 func TestJsonRpcAdi(t *testing.T) {
 	t.Skip("Test Broken") // ToDo: Broken Test
 
