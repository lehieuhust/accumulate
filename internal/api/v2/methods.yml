--- conflicted
+++ resolved
@@ -125,14 +125,12 @@
   rpc: write-data
   input: WriteData
 
-<<<<<<< HEAD
-ExecuteWriteDataTo:
-  kind: execute
-  rpc: write-data-to
-  input: WriteDataTo
-=======
 ExecuteIssueTokens:
   kind: execute
   rpc: issue-tokens
   input: IssueTokens
->>>>>>> 1ac10e9a
+
+ExecuteWriteDataTo:
+  kind: execute
+  rpc: write-data-to
+  input: WriteDataTo