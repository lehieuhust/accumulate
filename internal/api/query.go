--- conflicted
+++ resolved
@@ -2,11 +2,8 @@
 
 import (
 	"crypto/sha256"
-<<<<<<< HEAD
 	"encoding/json"
-=======
 	"errors"
->>>>>>> e801c865
 	"fmt"
 	url2 "github.com/AccumulateNetwork/accumulated/internal/url"
 	"github.com/AccumulateNetwork/accumulated/types/api/query"
@@ -174,7 +171,7 @@
 		return nil, fmt.Errorf("bvc adi query returned error, %v", err)
 	}
 
-	return unmarshalChainState(r.Response) //unmarshalADI(r.Response)
+	return unmarshalChainState(r.Response)
 }
 
 // GetToken
@@ -185,7 +182,7 @@
 		return nil, fmt.Errorf("bvc token query returned error, %v", err)
 	}
 
-	return unmarshalChainState(r.Response) //unmarshalToken(r.Response)
+	return unmarshalChainState(r.Response)
 }
 
 // GetTokenAccount get the token balance for a given url
