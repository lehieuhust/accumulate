package abci

import (
	"bytes"
	"crypto/sha256"
	_ "crypto/sha256"
	"encoding/hex"
	"encoding/json"
	"fmt"
	"github.com/AccumulateNetwork/accumulated/internal/genesis"
	apiQuery "github.com/AccumulateNetwork/accumulated/types/api/query"
	"time"

	"github.com/AccumulateNetwork/accumulated"
	"github.com/AccumulateNetwork/accumulated/internal/url"
	_ "github.com/AccumulateNetwork/accumulated/smt/pmt"
	"github.com/AccumulateNetwork/accumulated/types"
	"github.com/AccumulateNetwork/accumulated/types/api/transactions"
	"github.com/getsentry/sentry-go"
	"github.com/tendermint/tendermint/abci/example/code"
	abci "github.com/tendermint/tendermint/abci/types"
	"github.com/tendermint/tendermint/crypto"
	"github.com/tendermint/tendermint/libs/log"
	"github.com/tendermint/tendermint/version"
)

// Accumulator is an ABCI application that accumulates validated transactions in
// a hash tree.
type Accumulator struct {
	abci.BaseApplication

	chainId [32]byte
	state   State
	address crypto.Address
	txct    int64
	timer   time.Time
	chain   Chain
	logger  log.Logger
}

// NewAccumulator returns a new Accumulator.
func NewAccumulator(db State, address crypto.Address, chain Chain, logger log.Logger) (*Accumulator, error) {
	logger = logger.With("module", "accumulate")

	app := &Accumulator{
		state:  db,
		chain:  chain,
		logger: logger,
	}

	app.address = make([]byte, len(address))
	copy(app.address, address)

	logger.Info("Starting ABCI application", "accumulate", accumulated.Version, "abci", Version)
	return app, nil
}

var _ abci.Application = (*Accumulator)(nil)

// Info implements github.com/tendermint/tendermint/abci/types.Application.
func (app *Accumulator) Info(req abci.RequestInfo) abci.ResponseInfo {
	//todo: load up the merkle databases to the same state we're at...  We will need to rewind.

	if app.chain == nil {
		panic("Chain Validator Node not set!")
	}

	// We have two different versions: that of the ABCI application, and that of
	// the executable. The ABCI application version may affect Tendermint. The
	// executable version tells us what commit to look at when debugging a crash
	// log.

	data, err := json.Marshal(struct {
		Version, Commit string
	}{
		Version: accumulated.Version,
		Commit:  accumulated.Commit,
	})
	if err != nil {
		sentry.CaptureException(err)
	}

	return abci.ResponseInfo{
		Data:             string(data),
		Version:          version.ABCIVersion,
		AppVersion:       Version,
		LastBlockHeight:  app.state.BlockIndex(),
		LastBlockAppHash: app.state.EnsureRootHash(),
	}
}

// Query implements github.com/tendermint/tendermint/abci/types.Application.
//
// Exposed as Tendermint RPC /abci_query.
func (app *Accumulator) Query(reqQuery abci.RequestQuery) (resQuery abci.ResponseQuery) {
	resQuery.Key = reqQuery.Data
	qu := new(apiQuery.Query)
	err := qu.UnmarshalBinary(reqQuery.Data)
	if err != nil {
		sentry.CaptureException(err)
		app.logger.Info("Query failed", "error", err)
		resQuery.Info = "request is not an Accumulate Query"
		resQuery.Code = code.CodeTypeUnauthorized
		return resQuery
	}

	ret, err := app.chain.Query(qu)
	if err != nil {
		sentry.CaptureException(err)
<<<<<<< HEAD
		if debugTx {
			app.logger.Info("Query failed", "type", qu.Type.Name(), "error", err)
		}
=======
		app.logger.Info("Query failed", "url", query.Url, "error", err)
>>>>>>> e801c865
		resQuery.Info = err.Error()
		resQuery.Code = code.CodeTypeUnauthorized
		return resQuery
	}

	//if we get here, we have a valid state object, so let's return it.
	resQuery.Code = code.CodeTypeOK
	//return a generic state object for the chain and let the query deal with decoding it
	resQuery.Value = ret

	///implement lazy sync calls. If a node falls behind it needs to have several query calls
	///1 get current height
	///2 get block data for height X
	///3 get block data for given hash
	return
}

// InitChain implements github.com/tendermint/tendermint/abci/types.Application.
//
// Called when a chain is created.
func (app *Accumulator) InitChain(req abci.RequestInitChain) abci.ResponseInitChain {
	var networkid [32]byte
	networkid[31] = 1
	app.chainId = networkid

	//register a list of the validators.
	for _, v := range req.Validators {
		app.updateValidator(v)
	}

	m, err := genesis.BootstrapStates()
	if err != nil {
		panic(err)
	}

	//TODO: this needs to be moved to Directory Chain
	genesisTxId := types.Bytes32{}
	for c, o := range m {
		app.state.AddStateEntry(&c, &genesisTxId, o)
	}

	return abci.ResponseInitChain{AppHash: app.chainId[:]}
}

// BeginBlock implements github.com/tendermint/tendermint/abci/types.Application.
func (app *Accumulator) BeginBlock(req abci.RequestBeginBlock) abci.ResponseBeginBlock {
	//Identify the leader for this block, if we are the proposer... then we are the leader.
	app.chain.BeginBlock(BeginBlockRequest{
		IsLeader: bytes.Equal(app.address.Bytes(), req.Header.GetProposerAddress()),
		Height:   req.Header.Height,
		Time:     req.Header.Time,
	})

	app.timer = time.Now()

	app.txct = 0

	/*
		app.ValUpdates = make([]types.ValidatorUpdate, 0)

		// Punish validators who committed equivocation.
		for _, ev := range req.ByzantineValidators {
			if ev.Type == types.EvidenceType_DUPLICATE_VOTE {
				addr := string(ev.Validator.Address)
				if pubKey, ok := app.valAddrToPubKeyMap[addr]; ok {
					app.updateValidator(types.ValidatorUpdate{
						PubKey: pubKey,
						Power:  ev.Validator.Power - 1,
					})
					app.logger.Info("Decreased val power by 1 because of the equivocation",
						"val", addr)
				} else {
					app.logger.Error("Wanted to punish val, but can't find it",
						"val", addr)
				}
			}
		}

	*/

	return abci.ResponseBeginBlock{}
}

// CheckTx implements github.com/tendermint/tendermint/abci/types.Application.
//
// Verifies the transaction is sane.
func (app *Accumulator) CheckTx(req abci.RequestCheckTx) (rct abci.ResponseCheckTx) {
	h := sha256.Sum256(req.Tx)
	txHash := hex.EncodeToString(h[:])

	//the submission is the format of the Tx input
	sub := new(transactions.GenTransaction)

	//unpack the request
	rem, err := sub.UnMarshal(req.Tx)

	//check to see if there was an error decoding the submission
	if len(rem) != 0 || err != nil {
		sentry.CaptureException(err)
		app.logger.Info("Check failed", "tx", txHash, "error", err)
		//reject it
		return abci.ResponseCheckTx{Code: code.CodeTypeEncodingError, GasWanted: 0,
			Log: "Unable to decode transaction"}
	}

	//create a default response
	ret := abci.ResponseCheckTx{Code: 0, GasWanted: 1, Data: sub.ChainID, Log: "CheckTx"}

	err = app.chain.CheckTx(sub)

	if err != nil {
		u2 := sub.SigInfo.URL
		u, e2 := url.Parse(sub.SigInfo.URL)
		if e2 == nil {
			u2 = u.String()
		}
		sentry.CaptureException(err)
		app.logger.Info("Check failed", "type", sub.TransactionType(), "tx", txHash, "error", err)
		ret.Code = 2
		ret.GasWanted = 0
		ret.GasUsed = 0
		ret.Log = fmt.Sprintf("%s check of %s transaction failed: %v", u2, sub.TransactionType().Name(), err)
		return ret
	}

	//if we get here, the TX, passed reasonable check, so allow for dispatching to everyone else
	app.logger.Info("Check succeeded", "type", sub.TransactionType(), "tx", txHash)
	return ret
}

// DeliverTx implements github.com/tendermint/tendermint/abci/types.Application.
//
// Verifies the transaction is valid.
func (app *Accumulator) DeliverTx(req abci.RequestDeliverTx) (rdt abci.ResponseDeliverTx) {
	h := sha256.Sum256(req.Tx)
	txHash := hex.EncodeToString(h[:])
	ret := abci.ResponseDeliverTx{GasWanted: 1, GasUsed: 0, Data: []byte(""), Code: code.CodeTypeOK}

	sub := &transactions.GenTransaction{}

	//unpack the request
	//how do i detect errors?  This causes segfaults if not tightly checked.
	_, err := sub.UnMarshal(req.Tx)
	if err != nil {
		sentry.CaptureException(err)
		app.logger.Info("Deliver failed", "tx", txHash, "error", err)
		return abci.ResponseDeliverTx{Code: code.CodeTypeEncodingError, GasWanted: 0,
			Log: "Unable to decode transaction"}
	}

	//run through the validation node
	r, err := app.chain.DeliverTx(sub)

	if err != nil {
		u2 := sub.SigInfo.URL
		u, e2 := url.Parse(sub.SigInfo.URL)
		if e2 == nil {
			u2 = u.String()
		}
		sentry.CaptureException(err)
		app.logger.Info("Deliver failed", "type", sub.TransactionType(), "tx", txHash, "error", err)
		ret.Code = code.CodeTypeUnauthorized
		//we don't care about failure as far as tendermint is concerned, so we should place the log in the pending
		ret.Log = fmt.Sprintf("%s delivery of %s transaction failed: %v", u2, sub.TransactionType().Name(), err)
		return ret
	}

	for _, syn := range r.SyntheticTxs {
		ret.Events = append(ret.Events, abci.Event{
			Type: "accSyn",
			Attributes: []abci.EventAttribute{
				{Key: "type", Value: types.TxType(syn.Type).String()},
				{Key: "hash", Value: fmt.Sprintf("%X", syn.Hash)},
				{Key: "url", Value: syn.Url},
				{Key: "txRef", Value: fmt.Sprintf("%X", syn.TxRef)},
			},
		})
	}

	//now we need to store the data returned by the validator and feed into accumulator
	app.txct++

	app.logger.Info("Deliver succeeded", "type", sub.TransactionType(), "tx", txHash)
	return ret
}

// EndBlock implements github.com/tendermint/tendermint/abci/types.Application.
func (app *Accumulator) EndBlock(req abci.RequestEndBlock) (resp abci.ResponseEndBlock) {
	// Select our leader who will initiate consensus on dbvc chain.
	//resp.ConsensusParamUpdates
	//for _, ev := range req.ByzantineValidators {
	//	if ev.Type == types.EvidenceType_DUPLICATE_VOTE {
	//		addr := string(ev.Validator.Address)
	//		if pubKey, ok := app.valAddrToPubKeyMap[addr]; ok {
	//			app.updateValidator(types.ValidatorUpdate{
	//				PubKey: pubKey,
	//				Power:  ev.Validator.Power - 1,
	//			})
	//			app.logger.Info("Decreased val power by 1 because of the equivocation",
	//				"val", addr)
	//		} else {
	//			app.logger.Error("Wanted to punish val, but can't find it",
	//				"val", addr)
	//		}
	//	}
	//}

	return abci.ResponseEndBlock{} //ValidatorUpdates: app.ValUpdates}
}

// Commit implements github.com/tendermint/tendermint/abci/types.Application.
//
// Commits the transaction block to the chains.
func (app *Accumulator) Commit() (resp abci.ResponseCommit) {
	//end the current batch of transactions in the Stateful Merkle Tree

	mdRoot, err := app.chain.Commit()
	resp.Data = mdRoot

	if err != nil {
		sentry.CaptureException(err)
		app.logger.Error(err.Error(), "operation", "commit")
		return
	}

	//this will truncate what tendermint stores since we only care about current state
	//todo: uncomment the next line when we have smt state syncing complete. For now, we are retaining everything for test net
	// if app.RetainBlocks > 0 && app.Height >= app.RetainBlocks {
	// 	resp.RetainHeight = app.Height - app.RetainBlocks + 1
	// }

	duration := time.Since(app.timer)
	app.logger.Info("Committed", "transactions", app.txct, "duration", duration.String(), "tps", float64(app.txct)/duration.Seconds())

	return resp
}

// ListSnapshots implements github.com/tendermint/tendermint/abci/types.Application.
func (app *Accumulator) ListSnapshots(
	req abci.RequestListSnapshots) abci.ResponseListSnapshots {

	req.ProtoMessage()
	return abci.ResponseListSnapshots{}
}

// OfferSnapshot implements github.com/tendermint/tendermint/abci/types.Application.
func (app *Accumulator) OfferSnapshot(
	req abci.RequestOfferSnapshot) abci.ResponseOfferSnapshot {
	return abci.ResponseOfferSnapshot{Result: abci.ResponseOfferSnapshot_ABORT}
}

// LoadSnapshotChunk implements github.com/tendermint/tendermint/abci/types.Application.
func (app *Accumulator) LoadSnapshotChunk(
	req abci.RequestLoadSnapshotChunk) abci.ResponseLoadSnapshotChunk {

	//req.Height
	//resp := abcitypes.ResponseLoadSnapshotChunk{}
	//need to get a block of data between markers.
	//resp.Chunk = app.mm.GetState(req.Height)
	return abci.ResponseLoadSnapshotChunk{}
}

// ApplySnapshotChunk implements github.com/tendermint/tendermint/abci/types.Application.
func (app *Accumulator) ApplySnapshotChunk(
	req abci.RequestApplySnapshotChunk) abci.ResponseApplySnapshotChunk {
	return abci.ResponseApplySnapshotChunk{Result: abci.ResponseApplySnapshotChunk_ABORT}
}

//updateValidator add, update, or remove a validator
func (app *Accumulator) updateValidator(v abci.ValidatorUpdate) {
	// pubkey, _ := encoding.PubKeyFromProto(v.PubKey)
	// app.logger.Info("Val Pub Key", "address", pubkey.Address())
	/*
	   	if err != nil {
	   		panic(fmt.Errorf("can't decode public key: %w", err))
	   	}
	   	//key := []byte("val:" + string(pubkey.Bytes()))
	   	if v.Power == 0 {
	   		// remove validator
	   		_, found := app.tmvalidators[string(pubkey.Address())]// app.app.state.db.Has(key)
	   		if !found {
	   			pubStr := base64.StdEncoding.EncodeToString(pubkey.Bytes())
	   			return abcitypes.ResponseDeliverTx{
	   				Code: code.CodeTypeUnauthorized,
	   				Log:  fmt.Sprintf("Cannot remove non-existent validator %s", pubStr)}
	   		}
	   //		if !hasKey
	   		//if err = app.app.state.db.Delete(key); err != nil {
	   		//	panic(err)
	   		//}
	   		delete(app.tmvalidators, string(pubkey.Address()))
	   	} else {
	   		// add or update validator
	   		//value := bytes.NewBuffer(make([]byte, 0))
	   		//if err := types.WriteMessage(&v, value); err != nil {
	   		//	return types.ResponseDeliverTx{
	   		//		Code: code.CodeTypeEncodingError,
	   		//		Log:  fmt.Sprintf("Error encoding validator: %v", err)}
	   		//}
	   		//if err = app.app.state.db.Set(key, value.Bytes()); err != nil {
	   		//	panic(err)
	   		//}
	   		app.tmvalidators[string(pubkey.Address())] = pubkey
	   	}
	*/

	// we only update the changes array if we successfully updated the tree
	//app.ValUpdates = append(app.ValUpdates, v)
}<|MERGE_RESOLUTION|>--- conflicted
+++ resolved
@@ -107,13 +107,7 @@
 	ret, err := app.chain.Query(qu)
 	if err != nil {
 		sentry.CaptureException(err)
-<<<<<<< HEAD
-		if debugTx {
-			app.logger.Info("Query failed", "type", qu.Type.Name(), "error", err)
-		}
-=======
-		app.logger.Info("Query failed", "url", query.Url, "error", err)
->>>>>>> e801c865
+		app.logger.Info("Query failed", "type", qu.Type.Name(), "error", err)
 		resQuery.Info = err.Error()
 		resQuery.Code = code.CodeTypeUnauthorized
 		return resQuery
