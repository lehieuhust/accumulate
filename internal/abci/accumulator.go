package abci

import (
	"bytes"
	"crypto/sha256"
	_ "crypto/sha256"
	"encoding/hex"
	"encoding/json"
	"fmt"
	"github.com/AccumulateNetwork/accumulated/internal/genesis"
	apiQuery "github.com/AccumulateNetwork/accumulated/types/api/query"
	"time"

	"github.com/AccumulateNetwork/accumulated"
	"github.com/AccumulateNetwork/accumulated/internal/url"
	_ "github.com/AccumulateNetwork/accumulated/smt/pmt"
	"github.com/AccumulateNetwork/accumulated/types"
	"github.com/AccumulateNetwork/accumulated/types/api/transactions"
	"github.com/getsentry/sentry-go"
	"github.com/tendermint/tendermint/abci/example/code"
	abci "github.com/tendermint/tendermint/abci/types"
	"github.com/tendermint/tendermint/crypto"
	"github.com/tendermint/tendermint/libs/log"
	"github.com/tendermint/tendermint/version"
)

// Accumulator is an ABCI application that accumulates validated transactions in
// a hash tree.
type Accumulator struct {
	abci.BaseApplication

	chainId [32]byte
	state   State
	address crypto.Address
	txct    int64
	timer   time.Time
	chain   Chain
	logger  log.Logger
}

// NewAccumulator returns a new Accumulator.
func NewAccumulator(db State, address crypto.Address, chain Chain, logger log.Logger) (*Accumulator, error) {
	logger = logger.With("module", "accumulate")

	app := &Accumulator{
		state:  db,
		chain:  chain,
		logger: logger,
	}

	app.address = make([]byte, len(address))
	copy(app.address, address)

	logger.Info("Starting ABCI application", "accumulate", accumulated.Version, "abci", Version)
	return app, nil
}

var _ abci.Application = (*Accumulator)(nil)

// Info implements github.com/tendermint/tendermint/abci/types.Application.
func (app *Accumulator) Info(req abci.RequestInfo) abci.ResponseInfo {
	//todo: load up the merkle databases to the same state we're at...  We will need to rewind.

	if app.chain == nil {
		panic("Chain Validator Node not set!")
	}

	// We have two different versions: that of the ABCI application, and that of
	// the executable. The ABCI application version may affect Tendermint. The
	// executable version tells us what commit to look at when debugging a crash
	// log.

	data, err := json.Marshal(struct {
		Version, Commit string
	}{
		Version: accumulated.Version,
		Commit:  accumulated.Commit,
	})
	if err != nil {
		sentry.CaptureException(err)
	}

	return abci.ResponseInfo{
		Data:             string(data),
		Version:          version.ABCIVersion,
		AppVersion:       Version,
		LastBlockHeight:  app.state.BlockIndex(),
		LastBlockAppHash: app.state.EnsureRootHash(),
	}
}

// Query implements github.com/tendermint/tendermint/abci/types.Application.
//
// Exposed as Tendermint RPC /abci_query.
func (app *Accumulator) Query(reqQuery abci.RequestQuery) (resQuery abci.ResponseQuery) {
	resQuery.Key = reqQuery.Data
	qu := new(apiQuery.Query)
	err := qu.UnmarshalBinary(reqQuery.Data)
	if err != nil {
		sentry.CaptureException(err)
		app.logger.Info("Query failed", "error", err)
		resQuery.Info = "request is not an Accumulate Query"
		resQuery.Code = code.CodeTypeUnauthorized
		return resQuery
	}

	ret, err := app.chain.Query(qu)
	if err != nil {
		sentry.CaptureException(err)
<<<<<<< HEAD
		if debugTx {
			app.logger.Info("Query failed", "type", qu.Type.Name(), "error", err)
		}
=======
		app.logger.Info("Query failed", "url", query.Url, "error", err)
>>>>>>> 30319a28
		resQuery.Info = err.Error()
		resQuery.Code = code.CodeTypeUnauthorized
		return resQuery
	}

	//if we get here, we have a valid state object, so let's return it.
	resQuery.Code = code.CodeTypeOK
	//return a generic state object for the chain and let the query deal with decoding it
	resQuery.Value = ret

	///implement lazy sync calls. If a node falls behind it needs to have several query calls
	///1 get current height
	///2 get block data for height X
	///3 get block data for given hash
	return
}

// InitChain implements github.com/tendermint/tendermint/abci/types.Application.
//
// Called when a chain is created.
func (app *Accumulator) InitChain(req abci.RequestInitChain) abci.ResponseInitChain {
	var networkid [32]byte
	networkid[31] = 1
	app.chainId = networkid

	//register a list of the validators.
	for _, v := range req.Validators {
		app.updateValidator(v)
	}

	m, err := genesis.BootstrapStates()
	if err != nil {
		panic(err)
	}

	//TODO: this needs to be moved to Directory Chain
	genesisTxId := types.Bytes32{}
	for c, o := range m {
		app.state.AddStateEntry(&c, &genesisTxId, o)
	}

	return abci.ResponseInitChain{AppHash: app.chainId[:]}
}

// BeginBlock implements github.com/tendermint/tendermint/abci/types.Application.
func (app *Accumulator) BeginBlock(req abci.RequestBeginBlock) abci.ResponseBeginBlock {
	//Identify the leader for this block, if we are the proposer... then we are the leader.
	app.chain.BeginBlock(BeginBlockRequest{
		IsLeader: bytes.Equal(app.address.Bytes(), req.Header.GetProposerAddress()),
		Height:   req.Header.Height,
		Time:     req.Header.Time,
	})

	app.timer = time.Now()

	app.txct = 0

	/*
		app.ValUpdates = make([]types.ValidatorUpdate, 0)

		// Punish validators who committed equivocation.
		for _, ev := range req.ByzantineValidators {
			if ev.Type == types.EvidenceType_DUPLICATE_VOTE {
				addr := string(ev.Validator.Address)
				if pubKey, ok := app.valAddrToPubKeyMap[addr]; ok {
					app.updateValidator(types.ValidatorUpdate{
						PubKey: pubKey,
						Power:  ev.Validator.Power - 1,
					})
					app.logger.Info("Decreased val power by 1 because of the equivocation",
						"val", addr)
				} else {
					app.logger.Error("Wanted to punish val, but can't find it",
						"val", addr)
				}
			}
		}

	*/

	return abci.ResponseBeginBlock{}
}

// CheckTx implements github.com/tendermint/tendermint/abci/types.Application.
//
// Verifies the transaction is sane.
func (app *Accumulator) CheckTx(req abci.RequestCheckTx) (rct abci.ResponseCheckTx) {
	h := sha256.Sum256(req.Tx)
	txHash := hex.EncodeToString(h[:])

	//the submission is the format of the Tx input
	sub := new(transactions.GenTransaction)

	//unpack the request
	rem, err := sub.UnMarshal(req.Tx)

	//check to see if there was an error decoding the submission
	if len(rem) != 0 || err != nil {
		sentry.CaptureException(err)
		app.logger.Info("Check failed", "tx", txHash, "error", err)
		//reject it
		return abci.ResponseCheckTx{Code: code.CodeTypeEncodingError, GasWanted: 0,
			Log: "Unable to decode transaction"}
	}

	//create a default response
	ret := abci.ResponseCheckTx{Code: 0, GasWanted: 1, Data: sub.ChainID, Log: "CheckTx"}

	err = app.chain.CheckTx(sub)

	if err != nil {
		u2 := sub.SigInfo.URL
		u, e2 := url.Parse(sub.SigInfo.URL)
		if e2 == nil {
			u2 = u.String()
		}
		sentry.CaptureException(err)
		app.logger.Info("Check failed", "type", sub.TransactionType(), "tx", txHash, "error", err)
		ret.Code = 2
		ret.GasWanted = 0
		ret.GasUsed = 0
		ret.Log = fmt.Sprintf("%s check of %s transaction failed: %v", u2, sub.TransactionType().Name(), err)
		return ret
	}

	//if we get here, the TX, passed reasonable check, so allow for dispatching to everyone else
	app.logger.Info("Check succeeded", "type", sub.TransactionType(), "tx", txHash)
	return ret
}

// DeliverTx implements github.com/tendermint/tendermint/abci/types.Application.
//
// Verifies the transaction is valid.
func (app *Accumulator) DeliverTx(req abci.RequestDeliverTx) (rdt abci.ResponseDeliverTx) {
	h := sha256.Sum256(req.Tx)
	txHash := hex.EncodeToString(h[:])
	ret := abci.ResponseDeliverTx{GasWanted: 1, GasUsed: 0, Data: []byte(""), Code: code.CodeTypeOK}

	sub := &transactions.GenTransaction{}

	//unpack the request
	//how do i detect errors?  This causes segfaults if not tightly checked.
	_, err := sub.UnMarshal(req.Tx)
	if err != nil {
		sentry.CaptureException(err)
		app.logger.Info("Deliver failed", "tx", txHash, "error", err)
		return abci.ResponseDeliverTx{Code: code.CodeTypeEncodingError, GasWanted: 0,
			Log: "Unable to decode transaction"}
	}

	//run through the validation node
	r, err := app.chain.DeliverTx(sub)

	if err != nil {
		u2 := sub.SigInfo.URL
		u, e2 := url.Parse(sub.SigInfo.URL)
		if e2 == nil {
			u2 = u.String()
		}
		sentry.CaptureException(err)
		app.logger.Info("Deliver failed", "type", sub.TransactionType(), "tx", txHash, "error", err)
		ret.Code = code.CodeTypeUnauthorized
		//we don't care about failure as far as tendermint is concerned, so we should place the log in the pending
		ret.Log = fmt.Sprintf("%s delivery of %s transaction failed: %v", u2, sub.TransactionType().Name(), err)
		return ret
	}

	for _, syn := range r.SyntheticTxs {
		ret.Events = append(ret.Events, abci.Event{
			Type: "accSyn",
			Attributes: []abci.EventAttribute{
				{Key: "type", Value: types.TxType(syn.Type).String()},
				{Key: "hash", Value: fmt.Sprintf("%X", syn.Hash)},
				{Key: "url", Value: syn.Url},
				{Key: "txRef", Value: fmt.Sprintf("%X", syn.TxRef)},
			},
		})
	}

	//now we need to store the data returned by the validator and feed into accumulator
	app.txct++

	app.logger.Info("Deliver succeeded", "type", sub.TransactionType(), "tx", txHash)
	return ret
}

// EndBlock implements github.com/tendermint/tendermint/abci/types.Application.
func (app *Accumulator) EndBlock(req abci.RequestEndBlock) (resp abci.ResponseEndBlock) {
	// Select our leader who will initiate consensus on dbvc chain.
	//resp.ConsensusParamUpdates
	//for _, ev := range req.ByzantineValidators {
	//	if ev.Type == types.EvidenceType_DUPLICATE_VOTE {
	//		addr := string(ev.Validator.Address)
	//		if pubKey, ok := app.valAddrToPubKeyMap[addr]; ok {
	//			app.updateValidator(types.ValidatorUpdate{
	//				PubKey: pubKey,
	//				Power:  ev.Validator.Power - 1,
	//			})
	//			app.logger.Info("Decreased val power by 1 because of the equivocation",
	//				"val", addr)
	//		} else {
	//			app.logger.Error("Wanted to punish val, but can't find it",
	//				"val", addr)
	//		}
	//	}
	//}

	return abci.ResponseEndBlock{} //ValidatorUpdates: app.ValUpdates}
}

// Commit implements github.com/tendermint/tendermint/abci/types.Application.
//
// Commits the transaction block to the chains.
func (app *Accumulator) Commit() (resp abci.ResponseCommit) {
	//end the current batch of transactions in the Stateful Merkle Tree

	mdRoot, err := app.chain.Commit()
	resp.Data = mdRoot

	if err != nil {
		sentry.CaptureException(err)
		app.logger.Error(err.Error(), "operation", "commit")
		return
	}

	//this will truncate what tendermint stores since we only care about current state
	//todo: uncomment the next line when we have smt state syncing complete. For now, we are retaining everything for test net
	// if app.RetainBlocks > 0 && app.Height >= app.RetainBlocks {
	// 	resp.RetainHeight = app.Height - app.RetainBlocks + 1
	// }

	duration := time.Since(app.timer)
	app.logger.Info("Committed", "transactions", app.txct, "duration", duration.String(), "tps", float64(app.txct)/duration.Seconds())

	return resp
}

// ListSnapshots implements github.com/tendermint/tendermint/abci/types.Application.
func (app *Accumulator) ListSnapshots(
	req abci.RequestListSnapshots) abci.ResponseListSnapshots {

	req.ProtoMessage()
	return abci.ResponseListSnapshots{}
}

// OfferSnapshot implements github.com/tendermint/tendermint/abci/types.Application.
func (app *Accumulator) OfferSnapshot(
	req abci.RequestOfferSnapshot) abci.ResponseOfferSnapshot {
	return abci.ResponseOfferSnapshot{Result: abci.ResponseOfferSnapshot_ABORT}
}

// LoadSnapshotChunk implements github.com/tendermint/tendermint/abci/types.Application.
func (app *Accumulator) LoadSnapshotChunk(
	req abci.RequestLoadSnapshotChunk) abci.ResponseLoadSnapshotChunk {

	//req.Height
	//resp := abcitypes.ResponseLoadSnapshotChunk{}
	//need to get a block of data between markers.
	//resp.Chunk = app.mm.GetState(req.Height)
	return abci.ResponseLoadSnapshotChunk{}
}

// ApplySnapshotChunk implements github.com/tendermint/tendermint/abci/types.Application.
func (app *Accumulator) ApplySnapshotChunk(
	req abci.RequestApplySnapshotChunk) abci.ResponseApplySnapshotChunk {
	return abci.ResponseApplySnapshotChunk{Result: abci.ResponseApplySnapshotChunk_ABORT}
}

//updateValidator add, update, or remove a validator
func (app *Accumulator) updateValidator(v abci.ValidatorUpdate) {
	// pubkey, _ := encoding.PubKeyFromProto(v.PubKey)
	// app.logger.Info("Val Pub Key", "address", pubkey.Address())
	/*
	   	if err != nil {
	   		panic(fmt.Errorf("can't decode public key: %w", err))
	   	}
	   	//key := []byte("val:" + string(pubkey.Bytes()))
	   	if v.Power == 0 {
	   		// remove validator
	   		_, found := app.tmvalidators[string(pubkey.Address())]// app.app.state.db.Has(key)
	   		if !found {
	   			pubStr := base64.StdEncoding.EncodeToString(pubkey.Bytes())
	   			return abcitypes.ResponseDeliverTx{
	   				Code: code.CodeTypeUnauthorized,
	   				Log:  fmt.Sprintf("Cannot remove non-existent validator %s", pubStr)}
	   		}
	   //		if !hasKey
	   		//if err = app.app.state.db.Delete(key); err != nil {
	   		//	panic(err)
	   		//}
	   		delete(app.tmvalidators, string(pubkey.Address()))
	   	} else {
	   		// add or update validator
	   		//value := bytes.NewBuffer(make([]byte, 0))
	   		//if err := types.WriteMessage(&v, value); err != nil {
	   		//	return types.ResponseDeliverTx{
	   		//		Code: code.CodeTypeEncodingError,
	   		//		Log:  fmt.Sprintf("Error encoding validator: %v", err)}
	   		//}
	   		//if err = app.app.state.db.Set(key, value.Bytes()); err != nil {
	   		//	panic(err)
	   		//}
	   		app.tmvalidators[string(pubkey.Address())] = pubkey
	   	}
	*/

	// we only update the changes array if we successfully updated the tree
	//app.ValUpdates = append(app.ValUpdates, v)
}<|MERGE_RESOLUTION|>--- conflicted
+++ resolved
@@ -8,13 +8,13 @@
 	"encoding/json"
 	"fmt"
 	"github.com/AccumulateNetwork/accumulated/internal/genesis"
-	apiQuery "github.com/AccumulateNetwork/accumulated/types/api/query"
 	"time"
 
 	"github.com/AccumulateNetwork/accumulated"
 	"github.com/AccumulateNetwork/accumulated/internal/url"
 	_ "github.com/AccumulateNetwork/accumulated/smt/pmt"
 	"github.com/AccumulateNetwork/accumulated/types"
+	"github.com/AccumulateNetwork/accumulated/types/api"
 	"github.com/AccumulateNetwork/accumulated/types/api/transactions"
 	"github.com/getsentry/sentry-go"
 	"github.com/tendermint/tendermint/abci/example/code"
@@ -94,8 +94,8 @@
 // Exposed as Tendermint RPC /abci_query.
 func (app *Accumulator) Query(reqQuery abci.RequestQuery) (resQuery abci.ResponseQuery) {
 	resQuery.Key = reqQuery.Data
-	qu := new(apiQuery.Query)
-	err := qu.UnmarshalBinary(reqQuery.Data)
+	query := new(api.Query)
+	err := query.UnmarshalBinary(reqQuery.Data)
 	if err != nil {
 		sentry.CaptureException(err)
 		app.logger.Info("Query failed", "error", err)
@@ -104,16 +104,10 @@
 		return resQuery
 	}
 
-	ret, err := app.chain.Query(qu)
-	if err != nil {
-		sentry.CaptureException(err)
-<<<<<<< HEAD
-		if debugTx {
-			app.logger.Info("Query failed", "type", qu.Type.Name(), "error", err)
-		}
-=======
+	ret, err := app.chain.Query(query)
+	if err != nil {
+		sentry.CaptureException(err)
 		app.logger.Info("Query failed", "url", query.Url, "error", err)
->>>>>>> 30319a28
 		resQuery.Info = err.Error()
 		resQuery.Code = code.CodeTypeUnauthorized
 		return resQuery
