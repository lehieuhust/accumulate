--- conflicted
+++ resolved
@@ -25,15 +25,9 @@
 # issue the account get command for the specified ID to the specified server
 
 if [ -z $2 ]; then
-<<<<<<< HEAD
-   bal="$($cli account get $id1 -j 2>&1 > /dev/null | /usr/bin/jq .data.balance | /usr/bin/sed 's/\"//g')"
-else
-   bal="$($cli account get $id1 -s http://$2/v1 -j 2>&1 > /dev/null | /usr/bin/jq .data.balance | /usr/bin/sed 's/\"//g')"
-=======
    bal="$($cli account get $id1 -j 2>&1 > /dev/null | jq .data.balance | sed 's/\"//g')"
 else
    bal="$($cli account get $id1 -s http://$2/v1 -j 2>&1 > /dev/null | jq .data.balance | sed 's/\"//g')"
->>>>>>> 5a16ded1
 fi
 
 # return the balance information
