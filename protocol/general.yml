--- conflicted
+++ resolved
@@ -2,16 +2,6 @@
 
 Object:
   fields:
-<<<<<<< HEAD
-    - name: Entry
-      type: bytes
-    - name: Height
-      type: uvarint
-    - name: Roots
-      type: slice
-      slice:
-        type: bytes
-=======
   - name: Entry
     type: bytes
   - name: Height
@@ -19,7 +9,6 @@
   - name: Roots
     repeatable: true
     type: bytes
->>>>>>> e4c4611a
 
 ObjectMetadata:
   fields:
