package router

import (
	"context"
	"encoding/json"
	"fmt"
	"log"
	"net/http"
	"os"
	"strconv"

	"github.com/AccumulateNetwork/accumulated/types"
	acmeapi "github.com/AccumulateNetwork/accumulated/types/api"
	"github.com/AccumulateNetwork/accumulated/types/proto"

	"github.com/AccumulateNetwork/jsonrpc2/v15"
	"github.com/go-playground/validator/v10"
	"github.com/gorilla/mux"
)

type API struct {
	port     int
	validate *validator.Validate
	client   proto.ApiServiceClient // Replace this with a dispatcher that contains clients to each BVC
}

// StartAPI starts new JSON-RPC server
func StartAPI(port int, client proto.ApiServiceClient) *API {

	fmt.Printf("Starting JSON-RPC API at http://localhost:%d\n", port)

	api := &API{}
	api.port = port
	api.validate = validator.New()
	api.client = client

	methods := jsonrpc2.MethodMap{
		// URL
		"get": api.getData,

		// ADI
		"adi":        api.getADI,
		"adi-create": api.createADI,

		// token
		"token":                api.getToken,
		"token-create":         api.createToken,
		"token-account":        api.getTokenAccount,
		"token-account-create": api.createTokenAccount,
		"token-tx":             api.getTokenTx,
		"token-tx-create":      api.createTokenTx,
	}

	apiHandler := jsonrpc2.HTTPRequestHandler(methods, log.New(os.Stdout, "", 0))

	apiRouter := mux.NewRouter().StrictSlash(true)
	apiRouter.HandleFunc("/v1", apiHandler)

	proxyRouter := mux.NewRouter().StrictSlash(true)
	proxyRouter.HandleFunc(`/{url:[a-zA-Z0-9=\.\-\_\~\!\$\&\'\(\)\*\+\,\;\=\:\@\/]+}`, proxyHandler)

	// start JSON RPC API
	go func() {
		log.Fatal(http.ListenAndServe(":"+strconv.Itoa(port), apiRouter))
	}()

	// start REST proxy for JSON RPC API
	go func() {
		log.Fatal(http.ListenAndServe(":"+strconv.Itoa(port+1), proxyRouter))
	}()

	return api

}

// getData returns Accumulate Object by URL
func (api *API) getData(_ context.Context, params json.RawMessage) interface{} {

	var err error
	req := &acmeapi.APIRequestURL{}

	if err = json.Unmarshal(params, &req); err != nil {
		return NewValidatorError(err)
	}

	// validate URL
	if err = api.validate.Struct(req); err != nil {
		return NewValidatorError(err)
	}

	resp := &TokenAccount{}
	resp.URL = req.URL

	// Tendermint integration here

	return resp
}

// getADI returns ADI info
func (api *API) getADI(_ context.Context, params json.RawMessage) interface{} {

	var err error
<<<<<<< HEAD
	req := &acmeapi.ADI{}
=======
	req := &acmeapi.APIRequestURL{}
>>>>>>> a3fc4fbd

	if err = json.Unmarshal(params, &req); err != nil {
		return NewValidatorError(err)
	}

	// validate URL
	if err = api.validate.Struct(req); err != nil {
		return NewValidatorError(err)
	}

	resp := &acmeapi.ADI{}
	resp.URL = req.URL

	// Tendermint integration here

	return resp
}

// createADI creates ADI
func (api *API) createADI(_ context.Context, params json.RawMessage) interface{} {

	var err error
	req := &acmeapi.APIRequestRaw{}
	data := &acmeapi.ADI{}

	// unmarshal req
	if err = json.Unmarshal(params, &req); err != nil {
		return NewValidatorError(err)
	}

	// validate request
	if err = api.validate.Struct(req); err != nil {
		return NewValidatorError(err)
	}

	// parse req.tx.data
	if err = json.Unmarshal(*req.Tx.Data, &data); err != nil {
		return NewValidatorError(err)
	}

	// validate request data
	if err = api.validate.Struct(data); err != nil {
		return NewValidatorError(err)
	}

	// Tendermint integration here
	submission, err := proto.Builder().
		AdiUrl(*req.Tx.Signer.URL.AsString()).
		Instruction(proto.AccInstruction_Identity_Creation).
		Type(acmeapi.ChainTypeAdi[:]). //The type is only needed for chain create messages
		Data(*req.Tx.Data).
		PubKey(req.Tx.Signer.PublicKey.Bytes()).
		Signature(req.Sig.Bytes()).
		Timestamp(req.Tx.Timestamp).
		Build()

	if err != nil {
		return NewSubmissionError(err)
	}

	//This client connects us to the router, the router will send the message to the correct BVC network
	resp, err := api.client.ProcessTx(context.Background(), submission)
	if err != nil {
		return NewAccumulateError(err)
	}

	return resp
}

// getToken returns Token info
func (api *API) getToken(_ context.Context, params json.RawMessage) interface{} {

	var err error
<<<<<<< HEAD
	req := &acmeapi.Token{}
=======
	req := &acmeapi.APIRequestURL{}
>>>>>>> a3fc4fbd

	if err = json.Unmarshal(params, &req); err != nil {
		return NewValidatorError(err)
	}

	// validate URL
	if err = api.validate.Struct(req); err != nil {
		return NewValidatorError(err)
	}

	resp := &acmeapi.Token{}
	resp.URL = req.URL

	// Tendermint integration here

	return resp

}

// createToken creates Token
func (api *API) createToken(_ context.Context, params json.RawMessage) interface{} {

	var err error
	req := &acmeapi.APIRequestRaw{}
	data := &acmeapi.Token{}

	// unmarshal req
	if err = json.Unmarshal(params, &req); err != nil {
		return NewValidatorError(err)
	}

	// validate request
	if err = api.validate.Struct(req); err != nil {
		return NewValidatorError(err)
	}

	// parse req.tx.data
	if err = json.Unmarshal(*req.Tx.Data, &data); err != nil {
		return NewValidatorError(err)
	}

	// validate request data
	if err = api.validate.Struct(data); err != nil {
		return NewValidatorError(err)
	}

	// Tendermint integration here
	submission, err := proto.Builder().
		AdiUrl(*req.Tx.Signer.URL.AsString()).
		ChainUrl(*data.URL.AsString()). //this chain shouldn't exist yet
		Instruction(proto.AccInstruction_Token_Issue).
		Type(acmeapi.ChainTypeToken[:]). //Needed since this is a chain create messages
		Data(*req.Tx.Data).
		PubKey(req.Tx.Signer.PublicKey.Bytes()).
		Signature(req.Sig.Bytes()).
		Timestamp(req.Tx.Timestamp).
		Build()

	if err != nil {
		return NewSubmissionError(err)
	}

	//This client connects us to the router, the router will send the message to the correct BVC network
	//this uses grpc to route but that isn't necessary (and slow), we should develop a simple dispatcher
	//that contains a client connection to each BVC
	resp, err := api.client.ProcessTx(context.Background(), submission)
	if err != nil {
		return NewAccumulateError(err)
	}

	//Need to decide what kind of response is desired.
	return resp

}

// getTokenAccount returns Token Account info
func (api *API) getTokenAccount(_ context.Context, params json.RawMessage) interface{} {

	var err error
<<<<<<< HEAD
	req := &acmeapi.TokenAccount{}
=======
	req := &acmeapi.APIRequestURL{}
>>>>>>> a3fc4fbd

	if err = json.Unmarshal(params, &req); err != nil {
		return NewValidatorError(err)
	}

	// validate URL
	if err = api.validate.Struct(req); err != nil {
		return NewValidatorError(err)
	}

	resp := &acmeapi.TokenAccount{}
	resp.URL = req.URL

	// Tendermint integration here

	return resp

}

// createTokenAccount creates Token Account
func (api *API) createTokenAccount(_ context.Context, params json.RawMessage) interface{} {

	var err error
	req := &acmeapi.APIRequestRaw{}
	data := &acmeapi.TokenAccount{}

	// unmarshal req
	if err = json.Unmarshal(params, &req); err != nil {
		return NewValidatorError(err)
	}

	// validate request
	if err = api.validate.Struct(req); err != nil {
		return NewValidatorError(err)
	}

	// parse req.tx.data
	if err = json.Unmarshal(*req.Tx.Data, &data); err != nil {
		return NewValidatorError(err)
	}

	// validate request data
	if err = api.validate.Struct(data); err != nil {
		return NewValidatorError(err)
	}

	// Tendermint integration here
	submission, err := proto.Builder().
		AdiUrl(*req.Tx.Signer.URL.AsString()).
		ChainUrl(*data.URL.AsString()). // This chain shouldn't exist yet.
		Instruction(proto.AccInstruction_Token_URL_Creation).
		Type(acmeapi.ChainTypeToken[:]). // The type is only needed for chain create messages
		Data(*req.Tx.Data).
		PubKey(req.Tx.Signer.PublicKey.Bytes()).
		Signature(req.Sig.Bytes()).
		Timestamp(req.Tx.Timestamp).
		Build()

	if err != nil {
		return NewSubmissionError(err)
	}

	//This client connects us to the router, the router will send the message to the correct BVC network
	resp, err := api.client.ProcessTx(context.Background(), submission)
	if err != nil {
		return NewAccumulateError(err)
	}

	//Need to decide what the appropriate response should be.
	return resp
}

// getTokenTx returns Token Tx info
func (api *API) getTokenTx(_ context.Context, params json.RawMessage) interface{} {

	var err error
	req := &acmeapi.TokenTx{}

	if err = json.Unmarshal(params, &req); err != nil {
		return NewValidatorError(err)
	}

	// validate only TokenTx.Hash (Assuming the hash is the txid)
	if err = api.validate.StructPartial(req, "Hash", "From"); err != nil {
		return NewValidatorError(err)
	}

	// Tendermint's integration here
	// need to know the ADI and ChainID, deriving adi and chain id from TokenTx.From
	q := proto.Query{}
	q.ChainUrl = string(req.From)
	adichain := types.GetIdentityChainFromIdentity(q.ChainUrl)
	chainId := types.GetChainIdFromChainPath(q.ChainUrl)
	q.AdiChain = adichain.Bytes()
	q.ChainId = chainId.Bytes()
	q.Ins = proto.AccInstruction_Token_Transaction
	q.Query = req.Hash.Bytes()

	//this is only temporary until we get router setup. This is slow
	qresp, err := api.client.ProcessQuery(context.Background(), &q)

	return qresp
}

// createTokenTx creates Token Tx
func (api *API) createTokenTx(_ context.Context, params json.RawMessage) interface{} {

	var err error
	req := &acmeapi.APIRequestRaw{}
	data := &acmeapi.TokenTx{}

	// unmarshal req
	if err = json.Unmarshal(params, &req); err != nil {
		return NewValidatorError(err)
	}

	// validate request
	if err = api.validate.Struct(req); err != nil {
		return NewValidatorError(err)
	}

	// parse req.tx.data
	if err = json.Unmarshal(*req.Tx.Data, &data); err != nil {
		return NewValidatorError(err)
	}

	// validate request data
	if err = api.validate.Struct(data); err != nil {
		return NewValidatorError(err)
	}

	// Tendermint integration here
	submission, err := proto.Builder().
		AdiUrl(*req.Tx.Signer.URL.AsString()).
		ChainUrl(*data.From.AsString()). // This chain shouldn't exist yet.
		Instruction(proto.AccInstruction_Token_Transaction).
		Type(acmeapi.ChainTypeToken[:]). // The type is only needed for chain create messages
		Data(*req.Tx.Data).
		PubKey(req.Tx.Signer.PublicKey.Bytes()).
		Signature(req.Sig.Bytes()).
		Timestamp(req.Tx.Timestamp).
		Build()

	if err != nil {
		return NewSubmissionError(err)
	}

	//This client connects us to the router, the router will send the message to the correct BVC network
	resp, err := api.client.ProcessTx(context.Background(), submission)
	if err != nil {
		return NewAccumulateError(err)
	}

	//Need to decide what the appropriate response should be.
	return resp
}<|MERGE_RESOLUTION|>--- conflicted
+++ resolved
@@ -100,11 +100,7 @@
 func (api *API) getADI(_ context.Context, params json.RawMessage) interface{} {
 
 	var err error
-<<<<<<< HEAD
-	req := &acmeapi.ADI{}
-=======
 	req := &acmeapi.APIRequestURL{}
->>>>>>> a3fc4fbd
 
 	if err = json.Unmarshal(params, &req); err != nil {
 		return NewValidatorError(err)
@@ -115,7 +111,7 @@
 		return NewValidatorError(err)
 	}
 
-	resp := &acmeapi.ADI{}
+	resp := &ADI{}
 	resp.URL = req.URL
 
 	// Tendermint integration here
@@ -128,7 +124,7 @@
 
 	var err error
 	req := &acmeapi.APIRequestRaw{}
-	data := &acmeapi.ADI{}
+	data := &ADI{}
 
 	// unmarshal req
 	if err = json.Unmarshal(params, &req); err != nil {
@@ -178,11 +174,7 @@
 func (api *API) getToken(_ context.Context, params json.RawMessage) interface{} {
 
 	var err error
-<<<<<<< HEAD
-	req := &acmeapi.Token{}
-=======
 	req := &acmeapi.APIRequestURL{}
->>>>>>> a3fc4fbd
 
 	if err = json.Unmarshal(params, &req); err != nil {
 		return NewValidatorError(err)
@@ -193,7 +185,7 @@
 		return NewValidatorError(err)
 	}
 
-	resp := &acmeapi.Token{}
+	resp := &Token{}
 	resp.URL = req.URL
 
 	// Tendermint integration here
@@ -207,7 +199,7 @@
 
 	var err error
 	req := &acmeapi.APIRequestRaw{}
-	data := &acmeapi.Token{}
+	data := &Token{}
 
 	// unmarshal req
 	if err = json.Unmarshal(params, &req); err != nil {
@@ -262,11 +254,7 @@
 func (api *API) getTokenAccount(_ context.Context, params json.RawMessage) interface{} {
 
 	var err error
-<<<<<<< HEAD
-	req := &acmeapi.TokenAccount{}
-=======
 	req := &acmeapi.APIRequestURL{}
->>>>>>> a3fc4fbd
 
 	if err = json.Unmarshal(params, &req); err != nil {
 		return NewValidatorError(err)
@@ -277,7 +265,7 @@
 		return NewValidatorError(err)
 	}
 
-	resp := &acmeapi.TokenAccount{}
+	resp := &TokenAccount{}
 	resp.URL = req.URL
 
 	// Tendermint integration here
@@ -291,7 +279,7 @@
 
 	var err error
 	req := &acmeapi.APIRequestRaw{}
-	data := &acmeapi.TokenAccount{}
+	data := &TokenAccount{}
 
 	// unmarshal req
 	if err = json.Unmarshal(params, &req); err != nil {
@@ -343,7 +331,7 @@
 func (api *API) getTokenTx(_ context.Context, params json.RawMessage) interface{} {
 
 	var err error
-	req := &acmeapi.TokenTx{}
+	req := &TokenTx{}
 
 	if err = json.Unmarshal(params, &req); err != nil {
 		return NewValidatorError(err)
@@ -376,7 +364,7 @@
 
 	var err error
 	req := &acmeapi.APIRequestRaw{}
-	data := &acmeapi.TokenTx{}
+	data := &TokenTx{}
 
 	// unmarshal req
 	if err = json.Unmarshal(params, &req); err != nil {
